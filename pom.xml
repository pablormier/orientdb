--- conflicted
+++ resolved
@@ -22,11 +22,7 @@
 
     <groupId>com.orientechnologies</groupId>
     <artifactId>orientdb-parent</artifactId>
-<<<<<<< HEAD
     <version>2.1-SNAPSHOT</version>
-=======
-    <version>2.0.3</version>
->>>>>>> e72394c1
     <packaging>pom</packaging>
 
     <name>OrientDB</name>
