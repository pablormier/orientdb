--- conflicted
+++ resolved
@@ -924,228 +924,6 @@
         if (config.useWal)
           endAtomicOperation(false);
 
-      } finally {
-        releaseExclusiveLock();
-      }
-    } finally {
-      externalModificationLock.releaseModificationLock();
-    }
-  }
-
-  @Override
-  public boolean addPhysicalPosition(OPhysicalPosition iPPosition) throws IOException {
-    throw new UnsupportedOperationException("addPhysicalPosition");
-  }
-
-  @Override
-  public OPhysicalPosition getPhysicalPosition(OPhysicalPosition position) throws IOException {
-    acquireSharedLock();
-    try {
-<<<<<<< HEAD
-=======
-      while (true) {
-        int freePageIndex = contentSize / ONE_KB;
-        freePageIndex -= PAGINATED_STORAGE_LOWEST_FREELIST_BOUNDARY.getValueAsInteger();
-        if (freePageIndex < 0)
-          freePageIndex = 0;
-
-        OPaginatedClusterState freePageLists = new OPaginatedClusterState(pinnedStateEntry, ODurablePage.TrackMode.NONE);
-        long pageIndex;
-        do {
-          pageIndex = freePageLists.getFreeListPage(freePageIndex);
-          freePageIndex++;
-        } while (pageIndex < 0 && freePageIndex < FREE_LIST_SIZE);
-
-        if (pageIndex < 0)
-          pageIndex = diskCache.getFilledUpTo(fileId);
-        else
-          freePageIndex--;
-
-        if (freePageIndex < FREE_LIST_SIZE) {
-          OCacheEntry cacheEntry = diskCache.load(fileId, pageIndex, false);
-          int realFreePageIndex;
-          try {
-            OClusterPage localPage = new OClusterPage(cacheEntry, false, ODurablePage.TrackMode.NONE);
-            realFreePageIndex = calculateFreePageIndex(localPage);
-          } finally {
-            diskCache.release(cacheEntry);
-          }
-
-          if (realFreePageIndex != freePageIndex) {
-            OLogManager.instance().warn(this,
-                "Page in file %s with index %d was placed in wrong free list, this error will be fixed automatically.",
-                name + DEF_EXTENSION, pageIndex);
-
-            updateFreePagesIndex(freePageIndex, pageIndex, trackMode);
-            continue;
-          }
-        }
-
-        return new FindFreePageResult(pageIndex, freePageIndex);
-      }
-    } finally {
-      diskCache.release(pinnedStateEntry);
-    }
-  }
-
-  private void updateFreePagesIndex(int prevFreePageIndex, long pageIndex, OClusterPage.TrackMode trackMode) throws IOException {
-    final OCacheEntry cacheEntry = diskCache.load(fileId, pageIndex, false);
-    cacheEntry.acquireExclusiveLock();
-    try {
-      final OClusterPage localPage = new OClusterPage(cacheEntry, false, trackMode);
-      int newFreePageIndex = calculateFreePageIndex(localPage);
-
-      if (prevFreePageIndex == newFreePageIndex)
-        return;
-
-      long nextPageIndex = localPage.getNextPage();
-      long prevPageIndex = localPage.getPrevPage();
-
-      if (prevPageIndex >= 0) {
-        final OCacheEntry prevPageCacheEntry = diskCache.load(fileId, prevPageIndex, false);
-        prevPageCacheEntry.acquireExclusiveLock();
-        try {
-          final OClusterPage prevPage = new OClusterPage(prevPageCacheEntry, false, trackMode);
-          assert calculateFreePageIndex(prevPage) == prevFreePageIndex;
-          prevPage.setNextPage(nextPageIndex);
-
-          logPageChanges(prevPage, fileId, prevPageIndex, false);
-
-          prevPageCacheEntry.markDirty();
-        } finally {
-          prevPageCacheEntry.releaseExclusiveLock();
-          diskCache.release(prevPageCacheEntry);
-        }
-      }
-
-      if (nextPageIndex >= 0) {
-        final OCacheEntry nextPageCacheEntry = diskCache.load(fileId, nextPageIndex, false);
-        nextPageCacheEntry.acquireExclusiveLock();
-        try {
-          final OClusterPage nextPage = new OClusterPage(nextPageCacheEntry, false, trackMode);
-          if (calculateFreePageIndex(nextPage) != prevFreePageIndex)
-            calculateFreePageIndex(nextPage);
-
-          assert calculateFreePageIndex(nextPage) == prevFreePageIndex;
-          nextPage.setPrevPage(prevPageIndex);
-
-          logPageChanges(nextPage, fileId, nextPageIndex, false);
-        } finally {
-          nextPageCacheEntry.releaseExclusiveLock();
-          diskCache.release(nextPageCacheEntry);
-        }
-      }
-
-      localPage.setNextPage(-1);
-      localPage.setPrevPage(-1);
-
-      if (prevFreePageIndex < 0 && newFreePageIndex < 0)
-        return;
-
-      if (prevFreePageIndex >= 0 && prevFreePageIndex < FREE_LIST_SIZE) {
-        if (prevPageIndex < 0)
-          updateFreePagesList(prevFreePageIndex, nextPageIndex);
-      }
-
-      if (newFreePageIndex >= 0) {
-        long oldFreePage;
-        diskCache.loadPinnedPage(pinnedStateEntry);
-        try {
-          OPaginatedClusterState clusterFreeList = new OPaginatedClusterState(pinnedStateEntry, ODurablePage.TrackMode.NONE);
-          oldFreePage = clusterFreeList.getFreeListPage(newFreePageIndex);
-        } finally {
-          diskCache.release(pinnedStateEntry);
-        }
-
-        if (oldFreePage >= 0) {
-          final OCacheEntry oldFreePageCacheEntry = diskCache.load(fileId, oldFreePage, false);
-          oldFreePageCacheEntry.acquireExclusiveLock();
-          try {
-            final OClusterPage oldFreeLocalPage = new OClusterPage(oldFreePageCacheEntry, false, trackMode);
-            assert calculateFreePageIndex(oldFreeLocalPage) == newFreePageIndex;
-
-            oldFreeLocalPage.setPrevPage(pageIndex);
-
-            logPageChanges(oldFreeLocalPage, fileId, oldFreePage, false);
-
-            oldFreePageCacheEntry.markDirty();
-          } finally {
-            oldFreePageCacheEntry.releaseExclusiveLock();
-            diskCache.release(oldFreePageCacheEntry);
-          }
-
-          localPage.setNextPage(oldFreePage);
-          localPage.setPrevPage(-1);
-        }
-
-        updateFreePagesList(newFreePageIndex, pageIndex);
-      }
-
-      logPageChanges(localPage, fileId, pageIndex, false);
-    } finally {
-      cacheEntry.releaseExclusiveLock();
-      diskCache.release(cacheEntry);
-    }
-  }
-
-  private void updateFreePagesList(int freeListIndex, long pageIndex) throws IOException {
-    ODurablePage.TrackMode trackMode = getTrackMode();
-
-    diskCache.loadPinnedPage(pinnedStateEntry);
-    pinnedStateEntry.acquireExclusiveLock();
-    try {
-      OPaginatedClusterState paginatedClusterState = new OPaginatedClusterState(pinnedStateEntry, trackMode);
-      paginatedClusterState.setFreeListPage(freeListIndex, pageIndex);
-
-      logPageChanges(paginatedClusterState, fileId, pinnedStateEntry.getPageIndex(), false);
-      pinnedStateEntry.markDirty();
-    } finally {
-      pinnedStateEntry.releaseExclusiveLock();
-      diskCache.release(pinnedStateEntry);
-    }
-  }
-
-  private int calculateFreePageIndex(OClusterPage localPage) {
-    int newFreePageIndex;
-    if (localPage.isEmpty())
-      newFreePageIndex = FREE_LIST_SIZE - 1;
-    else {
-      newFreePageIndex = (localPage.getMaxRecordSize() - (ONE_KB - 1)) / ONE_KB;
-
-      newFreePageIndex -= LOWEST_FREELIST_BOUNDARY;
-    }
-    return newFreePageIndex;
-  }
-
-  @Override
-  public long getTombstonesCount() {
-    return 0;
-  }
-
-  @Override
-  public boolean hasTombstonesSupport() {
-    return false;
-  }
-
-  @Override
-  public void truncate() throws IOException {
-    storageLocal.checkForClusterPermissions(getName());
-
-    externalModificationLock.requestModificationLock();
-    try {
-      acquireExclusiveLock();
-      try {
-        if (config.useWal)
-          startAtomicOperation();
-
-        diskCache.truncateFile(fileId);
-        clusterPositionMap.truncate();
-
-        initCusterState();
-
-        if (config.useWal)
-          endAtomicOperation(false);
-
       } catch (Throwable e) {
         if (config.useWal)
           endAtomicOperation(true);
@@ -1156,42 +934,6 @@
     } finally {
       externalModificationLock.releaseModificationLock();
     }
-
-    storageLocal.scheduleFullCheckpoint();
-  }
-
-  private void initCusterState() throws IOException {
-    ODurablePage.TrackMode trackMode = getTrackMode();
-
-    pinnedStateEntry = diskCache.allocateNewPage(fileId);
-    pinnedStateEntry.acquireExclusiveLock();
-    try {
-      OPaginatedClusterState paginatedClusterState = new OPaginatedClusterState(pinnedStateEntry, trackMode);
-
-      diskCache.pinPage(pinnedStateEntry);
-      paginatedClusterState.setSize(0);
-      paginatedClusterState.setRecordsSize(0);
-
-      for (int i = 0; i < FREE_LIST_SIZE; i++)
-        paginatedClusterState.setFreeListPage(i, -1);
-
-      logPageChanges(paginatedClusterState, fileId, pinnedStateEntry.getPageIndex(), true);
-      pinnedStateEntry.markDirty();
-    } finally {
-      pinnedStateEntry.releaseExclusiveLock();
-      diskCache.release(pinnedStateEntry);
-    }
-
-  }
-
-  @Override
-  public String getType() {
-    return TYPE;
-  }
-
-  @Override
-  public int getDataSegmentId() {
-    return -1;
   }
 
   @Override
@@ -1203,7 +945,6 @@
   public OPhysicalPosition getPhysicalPosition(OPhysicalPosition position) throws IOException {
     acquireSharedLock();
     try {
->>>>>>> 2621a6a3
       OClusterPosition clusterPosition = position.clusterPosition;
       OClusterPositionMapBucket.PositionEntry positionEntry = clusterPositionMap.get(clusterPosition);
 
