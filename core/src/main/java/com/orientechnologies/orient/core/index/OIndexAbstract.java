/*
 * Copyright 2010-2012 Luca Garulli (l.garulli--at--orientechnologies.com)
 *
 * Licensed under the Apache License, Version 2.0 (the "License");
 * you may not use this file except in compliance with the License.
 * You may obtain a copy of the License at
 *
 *     http://www.apache.org/licenses/LICENSE-2.0
 *
 * Unless required by applicable law or agreed to in writing, software
 * distributed under the License is distributed on an "AS IS" BASIS,
 * WITHOUT WARRANTIES OR CONDITIONS OF ANY KIND, either express or implied.
 * See the License for the specific language governing permissions and
 * limitations under the License.
 */
package com.orientechnologies.orient.core.index;

import java.io.IOException;
import java.lang.reflect.InvocationTargetException;
import java.util.Collection;
import java.util.Collections;
import java.util.HashMap;
import java.util.HashSet;
import java.util.List;
import java.util.Locale;
import java.util.Map;
import java.util.NoSuchElementException;
import java.util.Set;

import com.orientechnologies.common.concur.lock.OModificationLock;
import com.orientechnologies.common.concur.resource.OSharedResourceAdaptiveExternal;
import com.orientechnologies.common.listener.OProgressListener;
import com.orientechnologies.common.log.OLogManager;
import com.orientechnologies.orient.core.annotation.ODocumentInstance;
import com.orientechnologies.orient.core.config.OGlobalConfiguration;
import com.orientechnologies.orient.core.db.ODatabase;
import com.orientechnologies.orient.core.db.ODatabaseRecordThreadLocal;
import com.orientechnologies.orient.core.db.record.ODatabaseRecord;
import com.orientechnologies.orient.core.db.record.OIdentifiable;
import com.orientechnologies.orient.core.db.record.ORecordElement;
import com.orientechnologies.orient.core.db.record.ridbag.sbtree.OIndexRIDContainer;
import com.orientechnologies.orient.core.exception.OCommandExecutionException;
import com.orientechnologies.orient.core.exception.OConfigurationException;
import com.orientechnologies.orient.core.exception.OTransactionException;
import com.orientechnologies.orient.core.id.ORID;
import com.orientechnologies.orient.core.index.hashindex.local.cache.ODiskCache;
import com.orientechnologies.orient.core.intent.OIntentMassiveInsert;
import com.orientechnologies.orient.core.metadata.schema.OType;
import com.orientechnologies.orient.core.record.ORecord;
import com.orientechnologies.orient.core.record.impl.ODocument;
import com.orientechnologies.orient.core.serialization.serializer.OStringSerializerHelper;
import com.orientechnologies.orient.core.serialization.serializer.record.string.ORecordSerializerSchemaAware2CSV;
import com.orientechnologies.orient.core.serialization.serializer.stream.OStreamSerializer;
import com.orientechnologies.orient.core.serialization.serializer.stream.OStreamSerializerAnyStreamable;
import com.orientechnologies.orient.core.storage.OStorage;
import com.orientechnologies.orient.core.storage.OStorageEmbedded;
<<<<<<< HEAD
=======
import com.orientechnologies.orient.core.storage.impl.local.OStorageLocal;
import com.orientechnologies.orient.core.storage.impl.local.OStorageLocalAbstract;
>>>>>>> b765b07e
import com.orientechnologies.orient.core.storage.impl.local.paginated.OLocalPaginatedStorage;
import com.orientechnologies.orient.core.tx.OTransactionIndexChanges.OPERATION;

/**
 * Handles indexing when records change.
 * 
 * @author Luca Garulli
 * 
 */
public abstract class OIndexAbstract<T> extends OSharedResourceAdaptiveExternal implements OIndexInternal<T> {
  protected static final String        CONFIG_MAP_RID   = "mapRid";
  protected static final String        CONFIG_CLUSTERS  = "clusters";
  protected final OModificationLock    modificationLock = new OModificationLock();
  protected final OIndexEngine<T>      indexEngine;
  private final String                 databaseName;
  protected String                     type;
  protected String                     valueContainerAlgorithm;
  @ODocumentInstance
  protected ODocument                  configuration;
  private String                       name;
  private String                       algorithm;
  private Set<String>                  clustersToIndex  = new HashSet<String>();

  private volatile OIndexDefinition    indexDefinition;
  private volatile boolean             rebuilding       = false;

  private Thread                       rebuildThread    = null;

  private ThreadLocal<IndexTxSnapshot> txSnapshot       = new ThreadLocal<IndexTxSnapshot>() {
                                                          @Override
                                                          protected IndexTxSnapshot initialValue() {
                                                            return new IndexTxSnapshot();
                                                          }
                                                        };

  protected static final class RemovedValue {
    public static final RemovedValue INSTANCE = new RemovedValue();
  }

  protected static final class IndexTxSnapshot {
    public Map<Object, Object> indexSnapshot = new HashMap<Object, Object>();
    public boolean             clear         = false;
  }

  public OIndexAbstract(final String type, String algorithm, final OIndexEngine<T> indexEngine, String valueContainerAlgorithm) {
    super(OGlobalConfiguration.ENVIRONMENT_CONCURRENT.getValueAsBoolean(), OGlobalConfiguration.MVRBTREE_TIMEOUT
        .getValueAsInteger(), true);
    acquireExclusiveLock();
    try {
      databaseName = ODatabaseRecordThreadLocal.INSTANCE.get().getName();
      this.type = type;
      this.indexEngine = indexEngine;
      this.algorithm = algorithm;
      this.valueContainerAlgorithm = valueContainerAlgorithm;

      indexEngine.init();
    } finally {
      releaseExclusiveLock();
    }
  }

  public static IndexMetadata loadMetadataInternal(final ODocument config, final String type, final String algorithm,
      final String valueContainerAlgorithm) {
    String indexName = config.field(OIndexInternal.CONFIG_NAME);

    final ODocument indexDefinitionDoc = config.field(OIndexInternal.INDEX_DEFINITION);
    OIndexDefinition loadedIndexDefinition = null;
    if (indexDefinitionDoc != null) {
      try {
        final String indexDefClassName = config.field(OIndexInternal.INDEX_DEFINITION_CLASS);
        final Class<?> indexDefClass = Class.forName(indexDefClassName);
        loadedIndexDefinition = (OIndexDefinition) indexDefClass.getDeclaredConstructor().newInstance();
        loadedIndexDefinition.fromStream(indexDefinitionDoc);

      } catch (final ClassNotFoundException e) {
        throw new OIndexException("Error during deserialization of index definition", e);
      } catch (final NoSuchMethodException e) {
        throw new OIndexException("Error during deserialization of index definition", e);
      } catch (final InvocationTargetException e) {
        throw new OIndexException("Error during deserialization of index definition", e);
      } catch (final InstantiationException e) {
        throw new OIndexException("Error during deserialization of index definition", e);
      } catch (final IllegalAccessException e) {
        throw new OIndexException("Error during deserialization of index definition", e);
      }
    } else {
      // @COMPATIBILITY 1.0rc6 new index model was implemented
      final Boolean isAutomatic = config.field(OIndexInternal.CONFIG_AUTOMATIC);
      if (Boolean.TRUE.equals(isAutomatic)) {
        final int pos = indexName.lastIndexOf('.');
        if (pos < 0)
          throw new OIndexException("Can not convert from old index model to new one. "
              + "Invalid index name. Dot (.) separator should be present.");
        final String className = indexName.substring(0, pos);
        final String propertyName = indexName.substring(pos + 1);

        final String keyTypeStr = config.field(OIndexInternal.CONFIG_KEYTYPE);
        if (keyTypeStr == null)
          throw new OIndexException("Can not convert from old index model to new one. " + "Index key type is absent.");
        final OType keyType = OType.valueOf(keyTypeStr.toUpperCase(Locale.ENGLISH));
        loadedIndexDefinition = new OPropertyIndexDefinition(className, propertyName, keyType);

        config.removeField(OIndexInternal.CONFIG_AUTOMATIC);
        config.removeField(OIndexInternal.CONFIG_KEYTYPE);
      } else if (config.field(OIndexInternal.CONFIG_KEYTYPE) != null) {
        final String keyTypeStr = config.field(OIndexInternal.CONFIG_KEYTYPE);
        final OType keyType = OType.valueOf(keyTypeStr.toUpperCase(Locale.ENGLISH));

        loadedIndexDefinition = new OSimpleKeyIndexDefinition(keyType);

        config.removeField(OIndexInternal.CONFIG_KEYTYPE);
      }
    }

    final Set<String> clusters = new HashSet<String>((Collection<String>) config.field(CONFIG_CLUSTERS, OType.EMBEDDEDSET));

    return new IndexMetadata(indexName, loadedIndexDefinition, clusters, type, algorithm, valueContainerAlgorithm);
  }

  public void flush() {
    acquireSharedLock();
    try {
      indexEngine.flush();
    } finally {
      releaseSharedLock();
    }
  }

  @Override
  public boolean hasRangeQuerySupport() {
    acquireSharedLock();
    try {
      return indexEngine.hasRangeQuerySupport();
    } finally {
      releaseSharedLock();
    }
  }

  /**
   * Creates the index.
   * 
   * @param clusterIndexName
   *          Cluster name where to place the TreeMap
   * @param clustersToIndex
   * @param rebuild
   * @param progressListener
   */
  public OIndexInternal<?> create(final String name, final OIndexDefinition indexDefinition, final String clusterIndexName,
      final Set<String> clustersToIndex, boolean rebuild, final OProgressListener progressListener,
      final OStreamSerializer valueSerializer) {
    acquireExclusiveLock();
    try {
      this.name = name;
      configuration = new ODocument();

      this.indexDefinition = indexDefinition;

      if (clustersToIndex != null)
        this.clustersToIndex = new HashSet<String>(clustersToIndex);
      else
        this.clustersToIndex = new HashSet<String>(clustersToIndex);

      indexEngine.create(this.name, indexDefinition, clusterIndexName, valueSerializer, isAutomatic());

      if (rebuild)
        rebuild(progressListener);

      updateConfiguration();
    } catch (Exception e) {
      indexEngine.delete();

      if (e instanceof OIndexException)
        throw (OIndexException) e;

      throw new OIndexException("Cannot create the index '" + name + "'", e);

    } finally {
      releaseExclusiveLock();
    }

    return this;
  }

  public boolean loadFromConfiguration(final ODocument config) {
    acquireExclusiveLock();
    try {
      configuration = config;
      clustersToIndex.clear();

      IndexMetadata indexMetadata = loadMetadata(configuration);
      name = indexMetadata.getName();
      indexDefinition = indexMetadata.getIndexDefinition();
      clustersToIndex.addAll(indexMetadata.getClustersToIndex());
      algorithm = indexMetadata.getAlgorithm();
      valueContainerAlgorithm = indexMetadata.getValueContainerAlgorithm();

      final ORID rid = config.field(CONFIG_MAP_RID, ORID.class);

      try {
        indexEngine.load(rid, name, indexDefinition, determineValueSerializer(), isAutomatic());
      } catch (Exception e) {
        if (onCorruptionRepairDatabase(null, "load", "Index will be rebuilt")) {
          if (isAutomatic() && getDatabase().getStorage() instanceof OStorageEmbedded)
            // AUTOMATIC REBUILD IT
            OLogManager.instance().warn(this, "Cannot load index '%s' from storage (rid=%s): rebuilt it from scratch", getName(),
                rid);
          try {
            rebuild();
          } catch (Throwable t) {
            OLogManager.instance().error(this,
                "Cannot rebuild index '%s' from storage (rid=%s) because '" + t + "'. The index will be removed in configuration",
                getName(), rid);
            // REMOVE IT
            return false;
          }
        }
      }

      return true;
    } finally {
      releaseExclusiveLock();
    }
  }

  @Override
  public IndexMetadata loadMetadata(final ODocument config) {
    return loadMetadataInternal(config, type, algorithm, valueContainerAlgorithm);
  }

  public boolean contains(Object key) {
    checkForRebuild();

    key = getCollatingValue(key);

    acquireSharedLock();
    try {
      return indexEngine.contains(key);
    } finally {
      releaseSharedLock();
    }
  }

  public ORID getIdentity() {
    acquireSharedLock();
    try {
      return indexEngine.getIdentity();
    } finally {
      releaseSharedLock();
    }
  }

  public long rebuild() {
    return rebuild(new OIndexRebuildOutputListener(this));
  }

  @Override
  public void setRebuildingFlag() {
    rebuilding = true;
  }

  @Override
  public void close() {
    acquireSharedLock();
    try {
      indexEngine.close();
    } finally {
      releaseSharedLock();
    }
  }

  @Override
  public Object getFirstKey() {
    acquireSharedLock();
    try {
      return indexEngine.getFirstKey();
    } finally {
      releaseSharedLock();
    }
  }

  @Override
  public Object getLastKey() {
    acquireSharedLock();
    try {
      return indexEngine.getLastKey();
    } finally {
      releaseSharedLock();
    }
  }

  /**
   * Populates the index with all the existent records. Uses the massive insert intent to speed up and keep the consumed memory low.
   */
  public long rebuild(final OProgressListener iProgressListener) {
    long documentIndexed = 0;

    final boolean intentInstalled = getDatabase().declareIntent(new OIntentMassiveInsert());

    modificationLock.requestModificationLock();
    try {
      acquireExclusiveLock();
      try {
        rebuildThread = Thread.currentThread();
        rebuilding = true;

        try {
          indexEngine.clear();
        } catch (Exception e) {
          // IGNORE EXCEPTION: IF THE REBUILD WAS LAUNCHED IN CASE OF RID INVALID CLEAR ALWAYS GOES IN ERROR
        }

        removeValuesContainer();

        int documentNum = 0;
        long documentTotal = 0;

        for (final String cluster : clustersToIndex)
          documentTotal += getDatabase().countClusterElements(cluster);

        if (iProgressListener != null)
          iProgressListener.onBegin(this, documentTotal, true);

        for (final String clusterName : clustersToIndex)
          try {
            for (final ORecord<?> record : getDatabase().browseCluster(clusterName)) {
              if (Thread.interrupted())
                throw new OCommandExecutionException("The index rebuild has been interrupted");

              if (record instanceof ODocument) {
                final ODocument doc = (ODocument) record;

                if (indexDefinition == null)
                  throw new OConfigurationException("Index '" + name + "' cannot be rebuilt because has no a valid definition ("
                      + indexDefinition + ")");

                final Object fieldValue = indexDefinition.getDocumentValueToIndex(doc);

                if (fieldValue != null) {
                  try {
                    populateIndex(doc, fieldValue);
                  } catch (OIndexException e) {
                    OLogManager.instance().error(
                        this,
                        "Exception during index rebuild. Exception was caused by following key/ value pair - key %s, value %s."
                            + " Rebuild will continue from this point.", e, fieldValue, doc.getIdentity());
                  }

                  ++documentIndexed;
                }
              }
              documentNum++;

              if (iProgressListener != null)
                iProgressListener.onProgress(this, documentNum, documentNum * 100f / documentTotal);
            }
          } catch (NoSuchElementException e) {
            // END OF CLUSTER REACHED, IGNORE IT
          }

        if (iProgressListener != null)
          iProgressListener.onCompletition(this, true);

      } catch (final Exception e) {
        if (iProgressListener != null)
          iProgressListener.onCompletition(this, false);

        try {
          indexEngine.clear();
        } catch (Exception e2) {
          // IGNORE EXCEPTION: IF THE REBUILD WAS LAUNCHED IN CASE OF RID INVALID CLEAR ALWAYS GOES IN ERROR
        }

        throw new OIndexException("Error on rebuilding the index for clusters: " + clustersToIndex, e);

      } finally {
        rebuilding = false;
        rebuildThread = null;

        if (intentInstalled)
          getDatabase().declareIntent(null);

        releaseExclusiveLock();
      }
    } finally {
      modificationLock.releaseModificationLock();
    }

    return documentIndexed;
  }

  public boolean remove(Object key, final OIdentifiable value) {
    checkForRebuild();

    key = getCollatingValue(key);

    modificationLock.requestModificationLock();
    try {
      return remove(key);
    } finally {
      modificationLock.releaseModificationLock();
    }

  }

  public boolean remove(Object key) {
    checkForRebuild();

    key = getCollatingValue(key);

    modificationLock.requestModificationLock();

    try {
      acquireSharedLock();
      try {
        return indexEngine.remove(key);
      } finally {
        releaseSharedLock();
      }
    } finally {
      modificationLock.releaseModificationLock();
    }
  }

  public OIndex<T> clear() {
    checkForRebuild();

    modificationLock.requestModificationLock();

    try {
      acquireSharedLock();
      try {
        indexEngine.clear();
        return this;
      } finally {
        releaseSharedLock();
      }
    } finally {
      modificationLock.releaseModificationLock();
    }
  }

  public OIndexInternal<T> delete() {
    modificationLock.requestModificationLock();

    try {
      acquireExclusiveLock();

      try {
        indexEngine.delete();

        // REMOVE THE INDEX ALSO FROM CLASS MAP
        if (getDatabase().getMetadata() != null)
          getDatabase().getMetadata().getIndexManager().removeClassPropertyIndex(this);

<<<<<<< HEAD
        if (valueContainerAlgorithm.equals(ODefaultIndexFactory.SBTREEBONSAI_VALUE_CONTAINER)) {
          final OStorage storage = getDatabase().getStorage();
          if (storage instanceof OLocalPaginatedStorage) {
            final ODiskCache diskCache = ((OLocalPaginatedStorage) storage).getDiskCache();
            try {
              final String fileName = getName() + OIndexRIDContainer.INDEX_FILE_EXTENSION;
              if (diskCache.exists(fileName)) {
                final long fileId = diskCache.openFile(fileName);
                diskCache.deleteFile(fileId);
              }
            } catch (IOException e) {
              OLogManager.instance().error(this, "Can't delete file for value containers", e);
            }
          }
        }
=======
        removeValuesContainer();
>>>>>>> b765b07e

        return this;

      } finally {
        releaseExclusiveLock();
      }
    } finally {
      modificationLock.releaseModificationLock();
    }
  }

  private void removeValuesContainer() {
    if (valueContainerAlgorithm.equals(ODefaultIndexFactory.SBTREEBONSAI_VALUE_CONTAINER)) {
      final OStorage storage = getDatabase().getStorage();
			if (storage instanceof OStorageLocalAbstract) {
				final ODiskCache diskCache = ((OStorageLocalAbstract)storage).getDiskCache();
				try {
					final String fileName = getName() + OIndexRIDContainer.INDEX_FILE_EXTENSION;
					if (diskCache.exists(fileName)) {
						final long fileId = diskCache.openFile(fileName);
						diskCache.deleteFile(fileId);
					}
				} catch (IOException e) {
					OLogManager.instance().error(this, "Can't delete file for value containers", e);
				}
			}
    }
  }

  @Override
  public void deleteWithoutIndexLoad(String indexName) {
    modificationLock.requestModificationLock();
    try {
      acquireExclusiveLock();
      try {
        indexEngine.deleteWithoutLoad(indexName);
      } finally {
        releaseExclusiveLock();
      }
    } finally {
      modificationLock.releaseModificationLock();
    }
  }

  public String getName() {
    return name;
  }

  public String getType() {
    return type;
  }

  @Override
  public String getAlgorithm() {
    return algorithm;
  }

  @Override
  public String toString() {
    return name;
  }

  public OIndexInternal<T> getInternal() {
    return this;
  }

  public Set<String> getClusters() {
    acquireSharedLock();
    try {
      return Collections.unmodifiableSet(clustersToIndex);
    } finally {
      releaseSharedLock();
    }
  }

  public OIndexAbstract<T> addCluster(final String clusterName) {
    acquireExclusiveLock();
    try {
      if (clustersToIndex.add(clusterName)) {
        updateConfiguration();
        rebuild();
      }

      return this;
    } finally {
      releaseExclusiveLock();
    }
  }

  public OIndexAbstract<T> removeCluster(String iClusterName) {
    acquireExclusiveLock();
    try {
      if (clustersToIndex.remove(iClusterName)) {
        updateConfiguration();
        rebuild();
      }

      return this;
    } finally {
      releaseExclusiveLock();
    }
  }

  public void checkEntry(final OIdentifiable iRecord, final Object iKey) {
  }

  public ODocument updateConfiguration() {
    acquireExclusiveLock();
    try {

      configuration.setInternalStatus(ORecordElement.STATUS.UNMARSHALLING);

      try {
        configuration.field(OIndexInternal.CONFIG_TYPE, type);
        configuration.field(OIndexInternal.CONFIG_NAME, name);

        if (indexDefinition != null) {
          final ODocument indexDefDocument = indexDefinition.toStream();
          if (!indexDefDocument.hasOwners())
            indexDefDocument.addOwner(configuration);

          configuration.field(OIndexInternal.INDEX_DEFINITION, indexDefDocument, OType.EMBEDDED);
          configuration.field(OIndexInternal.INDEX_DEFINITION_CLASS, indexDefinition.getClass().getName());
        } else {
          configuration.removeField(OIndexInternal.INDEX_DEFINITION);
          configuration.removeField(OIndexInternal.INDEX_DEFINITION_CLASS);
        }

        configuration.field(CONFIG_CLUSTERS, clustersToIndex, OType.EMBEDDEDSET);
        configuration.field(CONFIG_MAP_RID, indexEngine.getIdentity());
        configuration.field(ALGORITHM, algorithm);
        configuration.field(VALUE_CONTAINER_ALGORITHM, valueContainerAlgorithm);

      } finally {
        configuration.setInternalStatus(ORecordElement.STATUS.LOADED);
      }

    } finally {
      releaseExclusiveLock();
    }
    return configuration;
  }

  @SuppressWarnings("unchecked")
  public void addTxOperation(final ODocument operationDocument) {
    checkForRebuild();

    if (operationDocument == null)
      return;

    acquireExclusiveLock();
    try {
      final IndexTxSnapshot indexTxSnapshot = txSnapshot.get();

      final Boolean clearAll = operationDocument.field("clear");
      if (clearAll != null && clearAll) {
        indexTxSnapshot.clear = true;
        indexTxSnapshot.indexSnapshot.clear();
      }

      final Collection<ODocument> entries = operationDocument.field("entries");
      final Map<Object, Object> snapshot = indexTxSnapshot.indexSnapshot;
      for (final ODocument entry : entries)
        applyIndexTxEntry(snapshot, entry);

      final ODocument nullIndexEntry = operationDocument.field("nullEntries");
      applyIndexTxEntry(snapshot, nullIndexEntry);
    } finally {
      releaseExclusiveLock();
    }
  }

  @Override
  public void commit() {
    acquireExclusiveLock();
    try {
      final IndexTxSnapshot indexTxSnapshot = txSnapshot.get();
      if (indexTxSnapshot.clear)
        clear();

      commitSnapshot(indexTxSnapshot.indexSnapshot);
    } finally {
      releaseExclusiveLock();
    }
  }

  @Override
  public void preCommit() {
    txSnapshot.set(new IndexTxSnapshot());
  }

  @Override
  public void postCommit() {
    txSnapshot.set(new IndexTxSnapshot());
  }

  public ODocument getConfiguration() {
    acquireSharedLock();
    try {
      return configuration;
    } finally {
      releaseSharedLock();
    }
  }

  @Override
  public ODocument getMetadata() {
    return getConfiguration().field("metadata", OType.EMBEDDED);
  }

  public boolean isAutomatic() {
    acquireSharedLock();
    try {
      return indexDefinition != null && indexDefinition.getClassName() != null;
    } finally {
      releaseSharedLock();
    }
  }

  public boolean onCorruptionRepairDatabase(final ODatabase database, final String reason, String whatWillbeFixed) {
    if (reason.equals("load"))
      return true;
    return false;
  }

  public OType[] getKeyTypes() {
    acquireSharedLock();
    try {
      if (indexDefinition == null)
        return null;

      return indexDefinition.getTypes();
    } finally {
      releaseSharedLock();
    }
  }

  @Override
  public OIndexKeyCursor keyCursor() {
    checkForRebuild();

    acquireSharedLock();
    try {
      return indexEngine.keyCursor();
    } finally {
      releaseSharedLock();
    }
  }

  public OIndexDefinition getDefinition() {
    return indexDefinition;
  }

  public void freeze(boolean throwException) {
    modificationLock.prohibitModifications(throwException);
  }

  public void release() {
    modificationLock.allowModifications();
  }

  public void acquireModificationLock() {
    modificationLock.requestModificationLock();
  }

  public void releaseModificationLock() {
    try {
      modificationLock.releaseModificationLock();
    } catch (IllegalMonitorStateException e) {
      OLogManager.instance().error(this, "Error on releasing index lock against %s", e, getName());
      throw e;
    }
  }

  @Override
  public boolean equals(final Object o) {
    if (this == o)
      return true;
    if (o == null || getClass() != o.getClass())
      return false;

    final OIndexAbstract<?> that = (OIndexAbstract<?>) o;

    if (!name.equals(that.name))
      return false;

    return true;
  }

  @Override
  public int hashCode() {
    return name.hashCode();
  }

  public String getDatabaseName() {
    return databaseName;
  }

  public boolean isRebuiding() {
    return rebuilding;
  }

  protected abstract OStreamSerializer determineValueSerializer();

  protected void populateIndex(ODocument doc, Object fieldValue) {
    if (fieldValue instanceof Collection) {
      for (final Object fieldValueItem : (Collection<?>) fieldValue) {
        put(fieldValueItem, doc);
      }
    } else
      put(fieldValue, doc);
  }

  protected Object getCollatingValue(final Object key) {
    if (key != null && getDefinition() != null)
      return getDefinition().getCollate().transform(key);
    return key;
  }

  protected abstract void commitSnapshot(Map<Object, Object> snapshot);

  protected abstract void putInSnapshot(Object key, OIdentifiable value, Map<Object, Object> snapshot);

  protected abstract void removeFromSnapshot(Object key, OIdentifiable value, Map<Object, Object> snapshot);

  protected void removeFromSnapshot(Object key, Map<Object, Object> snapshot) {
    key = getCollatingValue(key);
    snapshot.put(key, RemovedValue.INSTANCE);
  }

  protected void checkForKeyType(final Object iKey) {
    if (indexDefinition == null) {
      // RECOGNIZE THE KEY TYPE AT RUN-TIME

      final OType type = OType.getTypeByClass(iKey.getClass());
      if (type == null)
        return;

      indexDefinition = new OSimpleKeyIndexDefinition(type);
      updateConfiguration();
    }
  }

  protected ODatabaseRecord getDatabase() {
    return ODatabaseRecordThreadLocal.INSTANCE.get();
  }

  protected void checkForRebuild() {
    if (rebuilding && !Thread.currentThread().equals(rebuildThread)) {
      throw new OIndexException("Index " + name + " is rebuilding now and can not be used.");
    }
  }

  private void applyIndexTxEntry(Map<Object, Object> snapshot, ODocument entry) {
    final Object key;
    if (entry.field("k") != null) {
      final String serializedKey = OStringSerializerHelper.decode((String) entry.field("k"));
      try {
        final ODocument keyContainer = new ODocument();
        keyContainer.setLazyLoad(false);

        ORecordSerializerSchemaAware2CSV.INSTANCE.fromString(serializedKey, keyContainer, null);

        final Object storedKey = keyContainer.field("key");
        if (storedKey instanceof List)
          key = new OCompositeKey((List<? extends Comparable<?>>) storedKey);
        else if (Boolean.TRUE.equals(keyContainer.field("binary"))) {
          key = OStreamSerializerAnyStreamable.INSTANCE.fromStream((byte[]) storedKey);
        } else
          key = storedKey;
      } catch (IOException ioe) {
        throw new OTransactionException("Error during index changes deserialization. ", ioe);
      }
    } else
      key = null;

    final List<ODocument> operations = entry.field("ops");
    if (operations != null) {
      for (final ODocument op : operations) {
        final int operation = (Integer) op.rawField("o");
        final OIdentifiable value = op.field("v", OType.LINK);

        if (operation == OPERATION.PUT.ordinal())
          putInSnapshot(key, value, snapshot);
        else if (operation == OPERATION.REMOVE.ordinal()) {
          if (value == null)
            removeFromSnapshot(key, snapshot);
          else {
            removeFromSnapshot(key, value, snapshot);
          }

        }
      }
    }
  }
}<|MERGE_RESOLUTION|>--- conflicted
+++ resolved
@@ -54,11 +54,8 @@
 import com.orientechnologies.orient.core.serialization.serializer.stream.OStreamSerializerAnyStreamable;
 import com.orientechnologies.orient.core.storage.OStorage;
 import com.orientechnologies.orient.core.storage.OStorageEmbedded;
-<<<<<<< HEAD
-=======
 import com.orientechnologies.orient.core.storage.impl.local.OStorageLocal;
 import com.orientechnologies.orient.core.storage.impl.local.OStorageLocalAbstract;
->>>>>>> b765b07e
 import com.orientechnologies.orient.core.storage.impl.local.paginated.OLocalPaginatedStorage;
 import com.orientechnologies.orient.core.tx.OTransactionIndexChanges.OPERATION;
 
@@ -513,25 +510,7 @@
         if (getDatabase().getMetadata() != null)
           getDatabase().getMetadata().getIndexManager().removeClassPropertyIndex(this);
 
-<<<<<<< HEAD
-        if (valueContainerAlgorithm.equals(ODefaultIndexFactory.SBTREEBONSAI_VALUE_CONTAINER)) {
-          final OStorage storage = getDatabase().getStorage();
-          if (storage instanceof OLocalPaginatedStorage) {
-            final ODiskCache diskCache = ((OLocalPaginatedStorage) storage).getDiskCache();
-            try {
-              final String fileName = getName() + OIndexRIDContainer.INDEX_FILE_EXTENSION;
-              if (diskCache.exists(fileName)) {
-                final long fileId = diskCache.openFile(fileName);
-                diskCache.deleteFile(fileId);
-              }
-            } catch (IOException e) {
-              OLogManager.instance().error(this, "Can't delete file for value containers", e);
-            }
-          }
-        }
-=======
         removeValuesContainer();
->>>>>>> b765b07e
 
         return this;
 
