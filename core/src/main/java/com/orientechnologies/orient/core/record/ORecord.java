--- conflicted
+++ resolved
@@ -1,242 +1,221 @@
-/*
- * Copyright 2010-2012 Luca Garulli (l.garulli--at--orientechnologies.com)
- *
- * Licensed under the Apache License, Version 2.0 (the "License");
- * you may not use this file except in compliance with the License.
- * You may obtain a copy of the License at
- *
- *     http://www.apache.org/licenses/LICENSE-2.0
- *
- * Unless required by applicable law or agreed to in writing, software
- * distributed under the License is distributed on an "AS IS" BASIS,
- * WITHOUT WARRANTIES OR CONDITIONS OF ANY KIND, either express or implied.
- * See the License for the specific language governing permissions and
- * limitations under the License.
- */
-package com.orientechnologies.orient.core.record;
-
-import java.io.Serializable;
-
-import com.orientechnologies.orient.core.db.record.ODatabaseRecord;
-import com.orientechnologies.orient.core.db.record.OIdentifiable;
-import com.orientechnologies.orient.core.db.record.ORecordElement;
-import com.orientechnologies.orient.core.exception.ORecordNotFoundException;
-import com.orientechnologies.orient.core.id.ORID;
-import com.orientechnologies.orient.core.tx.OTransactionOptimistic;
-import com.orientechnologies.orient.core.version.ORecordVersion;
-
-/**
- * Generic record representation. The object can be reused across multiple calls to the database by using the {@link #reset()}
- * method.
- */
-public interface ORecord<T> extends ORecordElement, OIdentifiable, Serializable {
-  /**
-   * Removes all the dependencies with other records. All the relationships remain in form of RecordID. If some links contain dirty
-   * records, the detach cannot be complete and this method returns false.
-   * 
-   * @return True if the document has been successfully detached, otherwise false.
-   */
-  public boolean detach();
-
-  /**
-   * Resets the record to be reused. The record is fresh like just created. Use this method to recycle records avoiding the creation
-   * of them stressing the JVM Garbage Collector.
-   * 
-   * @return The Object instance itself giving a "fluent interface". Useful to call multiple methods in chain.
-   */
-  public <RET extends ORecord<T>> RET reset();
-
-  /**
-   * Unloads current record. All information are lost but the record identity. At the next access the record will be auto-reloaded.
-   * Useful to free memory or to avoid to keep an old version of it.
-   * 
-   * @return The Object instance itself giving a "fluent interface". Useful to call multiple methods in chain.
-   */
-  public <RET extends ORecord<T>> RET unload();
-
-  /**
-   * All the fields are deleted but the record identity is maintained. Use this to remove all the document's fields.
-   * 
-   * @return The Object instance itself giving a "fluent interface". Useful to call multiple methods in chain.
-   */
-  public <RET extends ORecord<T>> RET clear();
-
-  /**
-   * Creates a copy of the record. All the record contents are copied.
-   * 
-   * @return The Object instance itself giving a "fluent interface". Useful to call multiple methods in chain.
-   */
-  public <RET extends ORecord<T>> RET copy();
-
-  /**
-   * Returns the record identity as &lt;cluster-id&gt;:&lt;cluster-position&gt;
-   */
-  public ORID getIdentity();
-
-  /**
-<<<<<<< HEAD
-   * Returns the data segment where the record will be created at first.
-   * 
-   * @return Data segment name
-   */
-  @Deprecated
-  public String getDataSegmentName();
-
-  /**
-   * Sets the data segment name where to save the record the first time it's created.
-   * 
-   * @param iName
-   *          Data segment name
-   * @return The Object instance itself giving a "fluent interface". Useful to call multiple methods in chain.
-   */
-  @Deprecated
-  public <RET extends ORecord<T>> RET setDataSegmentName(String iName);
-
-  /**
-=======
->>>>>>> 13219765
-   * Returns the current version number of the record. When the record is created has version = 0. At every change the storage
-   * increment the version number. Version number is used by Optimistic transactions to check if the record is changed in the
-   * meanwhile of the transaction. In distributed environment you should prefer {@link #getRecordVersion()} instead of this method.
-   * 
-   * @see OTransactionOptimistic
-   * @return The version number. 0 if it's a brand new record.
-   */
-  public int getVersion();
-
-  /**
-   * The same as {@link #getVersion()} but returns {@link ORecordVersion} interface that can contain additional information about
-   * current version. In distributed environment you should prefer this method instead of {@link #getVersion()}.
-   * 
-   * @return version of record
-   * @see ORecordVersion
-   */
-  public ORecordVersion getRecordVersion();
-
-  /**
-   * Returns the database where the record belongs.
-   * 
-   * @return
-   */
-  public ODatabaseRecord getDatabase();
-
-  /**
-   * Checks if the record is dirty, namely if it was changed in memory.
-   * 
-   * @return True if dirty, otherwise false
-   */
-  public boolean isDirty();
-
-  /**
-   * Loads the record content in memory. If the record is in cache will be returned a new instance, so pay attention to use the
-   * returned. If the record is dirty, then it returns to the original content. If the record does not exist a
-   * ORecordNotFoundException exception is thrown.
-   * 
-   * @return The record loaded or itself if the record has been reloaded from the storage. Useful to call methods in chain.
-   */
-  public <RET extends ORecord<T>> RET load() throws ORecordNotFoundException;
-
-  /**
-   * Loads the record content in memory. No cache is used. If the record is dirty, then it returns to the original content. If the
-   * record does not exist a ORecordNotFoundException exception is thrown.
-   * 
-   * @return The Object instance itself giving a "fluent interface". Useful to call multiple methods in chain.
-   */
-  public <RET extends ORecord<T>> RET reload() throws ORecordNotFoundException;
-
-  /**
-   * Saves in-memory changes to the database. Behavior depends by the current running transaction if any. If no transaction is
-   * running then changes apply immediately. If an Optimistic transaction is running then the record will be changed at commit time.
-   * The current transaction will continue to see the record as modified, while others not. If a Pessimistic transaction is running,
-   * then an exclusive lock is acquired against the record. Current transaction will continue to see the record as modified, while
-   * others cannot access to it since it's locked.
-   * 
-   * @return The Object instance itself giving a "fluent interface". Useful to call multiple methods in chain.
-   */
-  public <RET extends ORecord<T>> RET save();
-
-  /**
-   * Saves in-memory changes to the database defining a specific cluster where to save it. Behavior depends by the current running
-   * transaction if any. If no transaction is running then changes apply immediately. If an Optimistic transaction is running then
-   * the record will be changed at commit time. The current transaction will continue to see the record as modified, while others
-   * not. If a Pessimistic transaction is running, then an exclusive lock is acquired against the record. Current transaction will
-   * continue to see the record as modified, while others cannot access to it since it's locked.
-   * 
-   * @return The Object instance itself giving a "fluent interface". Useful to call multiple methods in chain.
-   */
-  public <RET extends ORecord<T>> RET save(String iCluster);
-
-  public <RET extends ORecord<T>> RET save(boolean forceCreate);
-
-  public <RET extends ORecord<T>> RET save(String iCluster, boolean forceCreate);
-
-  /**
-   * Deletes the record from the database. Behavior depends by the current running transaction if any. If no transaction is running
-   * then the record is deleted immediately. If an Optimistic transaction is running then the record will be deleted at commit time.
-   * The current transaction will continue to see the record as deleted, while others not. If a Pessimistic transaction is running,
-   * then an exclusive lock is acquired against the record. Current transaction will continue to see the record as deleted, while
-   * others cannot access to it since it's locked.
-   * 
-   * @return The Object instance itself giving a "fluent interface". Useful to call multiple methods in chain.
-   */
-  public <RET extends ORecord<T>> RET delete();
-
-  /**
-   * Fills the record parsing the content in JSON format.
-   * 
-   * @param iJson
-   *          Object content in JSON format
-   * @return The Object instance itself giving a "fluent interface". Useful to call multiple methods in chain.
-   */
-  public <RET extends ORecord<T>> RET fromJSON(String iJson);
-
-  /**
-   * Exports the record in JSON format.
-   * 
-   * @return Object content in JSON format
-   */
-  public String toJSON();
-
-  /**
-   * Exports the record in JSON format specifying additional formatting settings.
-   * 
-   * @param iFormat
-   *          Format settings separated by comma. Available settings are:
-   *          <ul>
-   *          <li><b>rid</b>: exports the record's id as property "@rid"</li>
-   *          <li><b>version</b>: exports the record's version as property "@version"</li>
-   *          <li><b>class</b>: exports the record's class as property "@class"</li>
-   *          <li><b>attribSameRow</b>: exports all the record attributes in the same row</li>
-   *          <li><b>indent:&lt;level&gt;</b>: Indents the output if the &lt;level&gt; specified. Default is 0</li>
-   *          </ul>
-   *          Example: "rid,version,class,indent:6" exports record id, version and class properties along with record properties
-   *          using an indenting level equals of 6.
-   * @return Object content in JSON format
-   */
-  public String toJSON(String iFormat);
-
-  /**
-   * Returns the size in bytes of the record. The size can be computed only for not new records.
-   * 
-   * @return the size in bytes
-   */
-  public int getSize();
-
-  /**
-   * Adds identity change listener, which is called when record identity is changed. Identity is changed if new record is saved or
-   * if transaction is committed and new record created inside of transaction.
-   * 
-   * @param identityChangeListener
-   *          Listener instance.
-   */
-  public void addIdentityChangeListener(OIdentityChangeListener identityChangeListener);
-
-  /**
-   * Removes identity change listener, which is called when record identity is changed. Identity is changed if new record is saved
-   * or if transaction is committed and new record created inside of transaction.
-   * 
-   * @param identityChangeListener
-   *          Listener instance.
-   */
-  public void removeIdentityChangeListener(OIdentityChangeListener identityChangeListener);
-}
+/*
+ * Copyright 2010-2012 Luca Garulli (l.garulli--at--orientechnologies.com)
+ *
+ * Licensed under the Apache License, Version 2.0 (the "License");
+ * you may not use this file except in compliance with the License.
+ * You may obtain a copy of the License at
+ *
+ *     http://www.apache.org/licenses/LICENSE-2.0
+ *
+ * Unless required by applicable law or agreed to in writing, software
+ * distributed under the License is distributed on an "AS IS" BASIS,
+ * WITHOUT WARRANTIES OR CONDITIONS OF ANY KIND, either express or implied.
+ * See the License for the specific language governing permissions and
+ * limitations under the License.
+ */
+package com.orientechnologies.orient.core.record;
+
+import java.io.Serializable;
+
+import com.orientechnologies.orient.core.db.record.ODatabaseRecord;
+import com.orientechnologies.orient.core.db.record.OIdentifiable;
+import com.orientechnologies.orient.core.db.record.ORecordElement;
+import com.orientechnologies.orient.core.exception.ORecordNotFoundException;
+import com.orientechnologies.orient.core.id.ORID;
+import com.orientechnologies.orient.core.tx.OTransactionOptimistic;
+import com.orientechnologies.orient.core.version.ORecordVersion;
+
+/**
+ * Generic record representation. The object can be reused across multiple calls to the database by using the {@link #reset()}
+ * method.
+ */
+public interface ORecord<T> extends ORecordElement, OIdentifiable, Serializable {
+  /**
+   * Removes all the dependencies with other records. All the relationships remain in form of RecordID. If some links contain dirty
+   * records, the detach cannot be complete and this method returns false.
+   * 
+   * @return True if the document has been successfully detached, otherwise false.
+   */
+  public boolean detach();
+
+  /**
+   * Resets the record to be reused. The record is fresh like just created. Use this method to recycle records avoiding the creation
+   * of them stressing the JVM Garbage Collector.
+   * 
+   * @return The Object instance itself giving a "fluent interface". Useful to call multiple methods in chain.
+   */
+  public <RET extends ORecord<T>> RET reset();
+
+  /**
+   * Unloads current record. All information are lost but the record identity. At the next access the record will be auto-reloaded.
+   * Useful to free memory or to avoid to keep an old version of it.
+   * 
+   * @return The Object instance itself giving a "fluent interface". Useful to call multiple methods in chain.
+   */
+  public <RET extends ORecord<T>> RET unload();
+
+  /**
+   * All the fields are deleted but the record identity is maintained. Use this to remove all the document's fields.
+   * 
+   * @return The Object instance itself giving a "fluent interface". Useful to call multiple methods in chain.
+   */
+  public <RET extends ORecord<T>> RET clear();
+
+  /**
+   * Creates a copy of the record. All the record contents are copied.
+   * 
+   * @return The Object instance itself giving a "fluent interface". Useful to call multiple methods in chain.
+   */
+  public <RET extends ORecord<T>> RET copy();
+
+  /**
+   * Returns the record identity as &lt;cluster-id&gt;:&lt;cluster-position&gt;
+   */
+  public ORID getIdentity();
+
+  /**
+   * Returns the current version number of the record. When the record is created has version = 0. At every change the storage
+   * increment the version number. Version number is used by Optimistic transactions to check if the record is changed in the
+   * meanwhile of the transaction. In distributed environment you should prefer {@link #getRecordVersion()} instead of this method.
+   * 
+   * @see OTransactionOptimistic
+   * @return The version number. 0 if it's a brand new record.
+   */
+  public int getVersion();
+
+  /**
+   * The same as {@link #getVersion()} but returns {@link ORecordVersion} interface that can contain additional information about
+   * current version. In distributed environment you should prefer this method instead of {@link #getVersion()}.
+   * 
+   * @return version of record
+   * @see ORecordVersion
+   */
+  public ORecordVersion getRecordVersion();
+
+  /**
+   * Returns the database where the record belongs.
+   * 
+   * @return
+   */
+  public ODatabaseRecord getDatabase();
+
+  /**
+   * Checks if the record is dirty, namely if it was changed in memory.
+   * 
+   * @return True if dirty, otherwise false
+   */
+  public boolean isDirty();
+
+  /**
+   * Loads the record content in memory. If the record is in cache will be returned a new instance, so pay attention to use the
+   * returned. If the record is dirty, then it returns to the original content. If the record does not exist a
+   * ORecordNotFoundException exception is thrown.
+   * 
+   * @return The record loaded or itself if the record has been reloaded from the storage. Useful to call methods in chain.
+   */
+  public <RET extends ORecord<T>> RET load() throws ORecordNotFoundException;
+
+  /**
+   * Loads the record content in memory. No cache is used. If the record is dirty, then it returns to the original content. If the
+   * record does not exist a ORecordNotFoundException exception is thrown.
+   * 
+   * @return The Object instance itself giving a "fluent interface". Useful to call multiple methods in chain.
+   */
+  public <RET extends ORecord<T>> RET reload() throws ORecordNotFoundException;
+
+  /**
+   * Saves in-memory changes to the database. Behavior depends by the current running transaction if any. If no transaction is
+   * running then changes apply immediately. If an Optimistic transaction is running then the record will be changed at commit time.
+   * The current transaction will continue to see the record as modified, while others not. If a Pessimistic transaction is running,
+   * then an exclusive lock is acquired against the record. Current transaction will continue to see the record as modified, while
+   * others cannot access to it since it's locked.
+   * 
+   * @return The Object instance itself giving a "fluent interface". Useful to call multiple methods in chain.
+   */
+  public <RET extends ORecord<T>> RET save();
+
+  /**
+   * Saves in-memory changes to the database defining a specific cluster where to save it. Behavior depends by the current running
+   * transaction if any. If no transaction is running then changes apply immediately. If an Optimistic transaction is running then
+   * the record will be changed at commit time. The current transaction will continue to see the record as modified, while others
+   * not. If a Pessimistic transaction is running, then an exclusive lock is acquired against the record. Current transaction will
+   * continue to see the record as modified, while others cannot access to it since it's locked.
+   * 
+   * @return The Object instance itself giving a "fluent interface". Useful to call multiple methods in chain.
+   */
+  public <RET extends ORecord<T>> RET save(String iCluster);
+
+  public <RET extends ORecord<T>> RET save(boolean forceCreate);
+
+  public <RET extends ORecord<T>> RET save(String iCluster, boolean forceCreate);
+
+  /**
+   * Deletes the record from the database. Behavior depends by the current running transaction if any. If no transaction is running
+   * then the record is deleted immediately. If an Optimistic transaction is running then the record will be deleted at commit time.
+   * The current transaction will continue to see the record as deleted, while others not. If a Pessimistic transaction is running,
+   * then an exclusive lock is acquired against the record. Current transaction will continue to see the record as deleted, while
+   * others cannot access to it since it's locked.
+   * 
+   * @return The Object instance itself giving a "fluent interface". Useful to call multiple methods in chain.
+   */
+  public <RET extends ORecord<T>> RET delete();
+
+  /**
+   * Fills the record parsing the content in JSON format.
+   * 
+   * @param iJson
+   *          Object content in JSON format
+   * @return The Object instance itself giving a "fluent interface". Useful to call multiple methods in chain.
+   */
+  public <RET extends ORecord<T>> RET fromJSON(String iJson);
+
+  /**
+   * Exports the record in JSON format.
+   * 
+   * @return Object content in JSON format
+   */
+  public String toJSON();
+
+  /**
+   * Exports the record in JSON format specifying additional formatting settings.
+   * 
+   * @param iFormat
+   *          Format settings separated by comma. Available settings are:
+   *          <ul>
+   *          <li><b>rid</b>: exports the record's id as property "@rid"</li>
+   *          <li><b>version</b>: exports the record's version as property "@version"</li>
+   *          <li><b>class</b>: exports the record's class as property "@class"</li>
+   *          <li><b>attribSameRow</b>: exports all the record attributes in the same row</li>
+   *          <li><b>indent:&lt;level&gt;</b>: Indents the output if the &lt;level&gt; specified. Default is 0</li>
+   *          </ul>
+   *          Example: "rid,version,class,indent:6" exports record id, version and class properties along with record properties
+   *          using an indenting level equals of 6.
+   * @return Object content in JSON format
+   */
+  public String toJSON(String iFormat);
+
+  /**
+   * Returns the size in bytes of the record. The size can be computed only for not new records.
+   * 
+   * @return the size in bytes
+   */
+  public int getSize();
+
+  /**
+   * Adds identity change listener, which is called when record identity is changed. Identity is changed if new record is saved or
+   * if transaction is committed and new record created inside of transaction.
+   * 
+   * @param identityChangeListener
+   *          Listener instance.
+   */
+  public void addIdentityChangeListener(OIdentityChangeListener identityChangeListener);
+
+  /**
+   * Removes identity change listener, which is called when record identity is changed. Identity is changed if new record is saved
+   * or if transaction is committed and new record created inside of transaction.
+   * 
+   * @param identityChangeListener
+   *          Listener instance.
+   */
+  public void removeIdentityChangeListener(OIdentityChangeListener identityChangeListener);
+}