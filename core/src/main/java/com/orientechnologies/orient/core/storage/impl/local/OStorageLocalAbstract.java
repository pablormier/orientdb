--- conflicted
+++ resolved
@@ -45,14 +45,11 @@
  * @since 28.03.13
  */
 public abstract class OStorageLocalAbstract extends OStorageEmbedded implements OFreezableStorage {
-<<<<<<< HEAD
-=======
   protected volatile OWriteAheadLog writeAheadLog;
   protected volatile ODiskCache     diskCache;
 
   protected OStorageTransaction     transaction = null;
 
->>>>>>> 29716bd9
   public OStorageLocalAbstract(String name, String filePath, String mode) {
     super(name, filePath, mode);
   }
