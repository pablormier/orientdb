--- conflicted
+++ resolved
@@ -1,524 +1,402 @@
-/*
- * Copyright 2010-2012 Luca Garulli (l.garulli--at--orientechnologies.com)
- *
- * Licensed under the Apache License, Version 2.0 (the "License");
- * you may not use this file except in compliance with the License.
- * You may obtain a copy of the License at
- *
- *     http://www.apache.org/licenses/LICENSE-2.0
- *
- * Unless required by applicable law or agreed to in writing, software
- * distributed under the License is distributed on an "AS IS" BASIS,
- * WITHOUT WARRANTIES OR CONDITIONS OF ANY KIND, either express or implied.
- * See the License for the specific language governing permissions and
- * limitations under the License.
- */
-package com.orientechnologies.orient.core.index;
-
-import java.util.ArrayList;
-import java.util.Collection;
-import java.util.Collections;
-import java.util.Comparator;
-import java.util.HashSet;
-import java.util.Iterator;
-import java.util.List;
-import java.util.Map;
-import java.util.Set;
-
-import com.orientechnologies.common.collection.OMultiCollectionIterator;
-import com.orientechnologies.common.comparator.ODefaultComparator;
-import com.orientechnologies.common.concur.resource.OSharedResourceIterator;
-import com.orientechnologies.common.listener.OProgressListener;
-import com.orientechnologies.orient.core.config.OGlobalConfiguration;
-import com.orientechnologies.orient.core.db.record.OIdentifiable;
-import com.orientechnologies.orient.core.db.record.ridbag.sbtree.OIndexRIDContainer;
-import com.orientechnologies.orient.core.iterator.OEmptyIterator;
-import com.orientechnologies.orient.core.metadata.schema.OType;
-import com.orientechnologies.orient.core.record.ORecord;
-import com.orientechnologies.orient.core.record.impl.ODocument;
-import com.orientechnologies.orient.core.serialization.serializer.stream.OStreamSerializer;
-import com.orientechnologies.orient.core.serialization.serializer.stream.OStreamSerializerListRID;
-import com.orientechnologies.orient.core.serialization.serializer.stream.OStreamSerializerSBTreeIndexRIDContainer;
-import com.orientechnologies.orient.core.type.tree.OMVRBTreeRIDSet;
-
-/**
- * Abstract index implementation that supports multi-values for the same key.
- * 
- * @author Luca Garulli
- * 
- */
-public abstract class OIndexMultiValues extends OIndexAbstract<Set<OIdentifiable>> {
-  public OIndexMultiValues(final String type, String algorithm, OIndexEngine<Set<OIdentifiable>> indexEngine,
-      String valueContainerAlgorithm) {
-    super(type, algorithm, indexEngine, valueContainerAlgorithm);
-  }
-
-  public Set<OIdentifiable> get(Object key) {
-    checkForRebuild();
-
-    key = getCollatingValue(key);
-
-    acquireSharedLock();
-    try {
-
-      final Set<OIdentifiable> values = indexEngine.get(key);
-
-      if (values == null)
-        return Collections.emptySet();
-
-      return new HashSet<OIdentifiable>(values);
-
-    } finally {
-      releaseSharedLock();
-    }
-  }
-
-  public long count(Object key) {
-    checkForRebuild();
-
-    key = getCollatingValue(key);
-
-    acquireSharedLock();
-    try {
-
-      final Set<OIdentifiable> values = indexEngine.get(key);
-
-      if (values == null)
-        return 0;
-
-      return values.size();
-
-    } finally {
-      releaseSharedLock();
-    }
-  }
-
-  public OIndexMultiValues put(Object key, final OIdentifiable iSingleValue) {
-    checkForRebuild();
-
-    key = getCollatingValue(key);
-
-    modificationLock.requestModificationLock();
-    try {
-      checkForKeyType(key);
-      acquireExclusiveLock();
-      try {
-        Set<OIdentifiable> values = indexEngine.get(key);
-
-        if (values == null) {
-          if (ODefaultIndexFactory.SBTREEBONSAI_VALUE_CONTAINER.equals(valueContainerAlgorithm)) {
-            values = new OIndexRIDContainer(getName());
-          } else {
-            values = new OMVRBTreeRIDSet(OGlobalConfiguration.MVRBTREE_RID_BINARY_THRESHOLD.getValueAsInteger());
-            ((OMVRBTreeRIDSet) values).setAutoConvertToRecord(false);
-          }
-        }
-
-        if (!iSingleValue.getIdentity().isValid())
-          ((ORecord<?>) iSingleValue).save();
-
-        values.add(iSingleValue.getIdentity());
-        indexEngine.put(key, values);
-
-        return this;
-
-      } finally {
-        releaseExclusiveLock();
-      }
-    } finally {
-      modificationLock.releaseModificationLock();
-    }
-  }
-
-  @Override
-  protected void putInSnapshot(Object key, OIdentifiable value, final Map<Object, Object> snapshot) {
-    key = getCollatingValue(key);
-
-    Object snapshotValue = snapshot.get(key);
-
-    Set<OIdentifiable> values;
-    if (snapshotValue == null)
-      values = indexEngine.get(key);
-    else if (snapshotValue.equals(RemovedValue.INSTANCE))
-      values = null;
-    else
-      values = (Set<OIdentifiable>) snapshotValue;
-
-    if (values == null) {
-      if (ODefaultIndexFactory.SBTREEBONSAI_VALUE_CONTAINER.equals(valueContainerAlgorithm)) {
-        values = new OIndexRIDContainer(getName());
-      } else {
-        values = new OMVRBTreeRIDSet(OGlobalConfiguration.MVRBTREE_RID_BINARY_THRESHOLD.getValueAsInteger());
-        ((OMVRBTreeRIDSet) values).setAutoConvertToRecord(false);
-      }
-
-      snapshot.put(key, values);
-    }
-
-    values.add(value.getIdentity());
-    snapshot.put(key, values);
-  }
-
-  @Override
-  public boolean remove(Object key, final OIdentifiable value) {
-    checkForRebuild();
-
-    key = getCollatingValue(key);
-
-    modificationLock.requestModificationLock();
-
-    try {
-      acquireExclusiveLock();
-      try {
-
-        Set<OIdentifiable> values = indexEngine.get(key);
-
-        if (values == null)
-          return false;
-
-        if (values.remove(value)) {
-          if (values.isEmpty())
-            indexEngine.remove(key);
-          else
-            indexEngine.put(key, values);
-          return true;
-        }
-
-        return false;
-
-      } finally {
-        releaseExclusiveLock();
-      }
-    } finally {
-      modificationLock.releaseModificationLock();
-    }
-  }
-
-  @Override
-  protected void removeFromSnapshot(Object key, final OIdentifiable value, final Map<Object, Object> snapshot) {
-    key = getCollatingValue(key);
-
-    final Object snapshotValue = snapshot.get(key);
-
-    Set<OIdentifiable> values;
-    if (snapshotValue == null)
-      values = indexEngine.get(key);
-    else if (snapshotValue.equals(RemovedValue.INSTANCE))
-      values = null;
-    else
-      values = (Set<OIdentifiable>) snapshotValue;
-
-    if (values == null)
-      return;
-
-    if (values.remove(value)) {
-      if (values.isEmpty())
-        snapshot.put(key, RemovedValue.INSTANCE);
-      else
-        snapshot.put(key, values);
-    }
-  }
-
-  @Override
-  protected void commitSnapshot(Map<Object, Object> snapshot) {
-    for (Map.Entry<Object, Object> snapshotEntry : snapshot.entrySet()) {
-      Object key = snapshotEntry.getKey();
-      Object value = snapshotEntry.getValue();
-      checkForKeyType(key);
-
-      if (value.equals(RemovedValue.INSTANCE))
-        indexEngine.remove(key);
-      else
-        indexEngine.put(key, (Set<OIdentifiable>) value);
-    }
-  }
-
-  public OIndexMultiValues create(final String name, final OIndexDefinition indexDefinition, final String clusterIndexName,
-      final Set<String> clustersToIndex, boolean rebuild, final OProgressListener progressListener) {
-
-    return (OIndexMultiValues) super.create(name, indexDefinition, clusterIndexName, clustersToIndex, rebuild, progressListener,
-        determineValueSerializer());
-  }
-
-  protected OStreamSerializer determineValueSerializer() {
-    if (ODefaultIndexFactory.SBTREEBONSAI_VALUE_CONTAINER.equals(valueContainerAlgorithm))
-      return OStreamSerializerSBTreeIndexRIDContainer.INSTANCE;
-    else
-      return OStreamSerializerListRID.INSTANCE;
-  }
-
-  @Override
-  public OIndexCursor iterateEntriesBetween(Object fromKey, boolean fromInclusive, Object toKey, boolean toInclusive,
-      boolean ascOrder) {
-    checkForRebuild();
-
-    fromKey = getCollatingValue(fromKey);
-    toKey = getCollatingValue(toKey);
-
-    acquireSharedLock();
-    try {
-      return indexEngine.iterateEntriesBetween(fromKey, fromInclusive, toKey, toInclusive, ascOrder,
-          MultiValuesTransformer.INSTANCE);
-    } finally {
-      releaseSharedLock();
-    }
-  }
-
-  @Override
-  public OIndexCursor iterateEntriesMajor(Object fromKey, boolean fromInclusive, boolean ascOrder) {
-    checkForRebuild();
-
-    fromKey = getCollatingValue(fromKey);
-
-    acquireSharedLock();
-    try {
-      return indexEngine.iterateEntriesMajor(fromKey, fromInclusive, ascOrder, MultiValuesTransformer.INSTANCE);
-
-    } finally {
-      releaseSharedLock();
-    }
-  }
-
-  @Override
-  public OIndexCursor iterateEntriesMinor(Object toKey, boolean toInclusive, boolean ascOrder) {
-    checkForRebuild();
-
-    toKey = getCollatingValue(toKey);
-
-    acquireSharedLock();
-    try {
-      return indexEngine.iterateEntriesMinor(toKey, toInclusive, ascOrder, MultiValuesTransformer.INSTANCE);
-    } finally {
-      releaseSharedLock();
-    }
-  }
-
-  @Override
-  public OIndexCursor iterateEntries(Collection<?> keys, boolean ascSortOrder) {
-    checkForRebuild();
-
-    final List<Object> sortedKeys = new ArrayList<Object>(keys);
-    final Comparator<Object> comparator;
-    if (ascSortOrder)
-      comparator = ODefaultComparator.INSTANCE;
-    else
-      comparator = Collections.reverseOrder(ODefaultComparator.INSTANCE);
-
-    Collections.sort(sortedKeys, comparator);
-
-    return new OIndexCursor() {
-      private Iterator<?>             keysIterator    = sortedKeys.iterator();
-
-      private Iterator<OIdentifiable> currentIterator = OEmptyIterator.IDENTIFIABLE_INSTANCE;
-      private Object                  currentKey;
-
-      @Override
-      public Map.Entry<Object, OIdentifiable> next(int prefetchSize) {
-        if (currentIterator == null)
-          return null;
-
-        Object key = null;
-        if (!currentIterator.hasNext()) {
-          Collection<OIdentifiable> result = null;
-          while (keysIterator.hasNext() && (result == null || result.isEmpty())) {
-            key = keysIterator.next();
-            key = getCollatingValue(key);
-
-            acquireSharedLock();
-            try {
-              result = indexEngine.get(key);
-            } finally {
-              releaseSharedLock();
-            }
-          }
-
-          if (result == null) {
-            currentIterator = null;
-            return null;
-          }
-
-          currentKey = key;
-          currentIterator = result.iterator();
-        }
-
-        final OIdentifiable resultValue = currentIterator.next();
-
-        return new Map.Entry<Object, OIdentifiable>() {
-          @Override
-          public Object getKey() {
-            return currentKey;
-          }
-
-          @Override
-          public OIdentifiable getValue() {
-            return resultValue;
-          }
-
-          @Override
-          public OIdentifiable setValue(OIdentifiable value) {
-            throw new UnsupportedOperationException("setValue");
-          }
-        };
-      }
-    };
-  }
-
-<<<<<<< HEAD
-  public void getEntriesMajor(Object iRangeFrom, final boolean isInclusive, boolean ascOrder,
-      final IndexEntriesResultListener entriesResultListener) {
-    checkForRebuild();
-
-    iRangeFrom = getCollatingValue(iRangeFrom);
-
-    acquireSharedLock();
-    try {
-      indexEngine.getEntriesMajor(iRangeFrom, isInclusive, ascOrder, MultiValuesTransformer.INSTANCE,
-          new OIndexEngine.EntriesResultListener() {
-            @Override
-            public boolean addResult(ODocument entry) {
-              return entriesResultListener.addResult(entry);
-            }
-          });
-    } finally {
-      releaseSharedLock();
-    }
-  }
-
-  public void getEntriesMinor(Object iRangeTo, boolean isInclusive, boolean ascOrder,
-      final IndexEntriesResultListener entriesResultListener) {
-    checkForRebuild();
-
-    iRangeTo = getCollatingValue(iRangeTo);
-
-    acquireSharedLock();
-    try {
-      indexEngine.getEntriesMinor(iRangeTo, isInclusive, ascOrder, MultiValuesTransformer.INSTANCE,
-          new OIndexEngine.EntriesResultListener() {
-            @Override
-            public boolean addResult(ODocument entry) {
-              return entriesResultListener.addResult(entry);
-            }
-          });
-    } finally {
-      releaseSharedLock();
-    }
-  }
-
-  public void getEntriesBetween(Object iRangeFrom, Object iRangeTo, boolean inclusive, boolean ascOrder,
-      final IndexEntriesResultListener indexEntriesResultListener) {
-    checkForRebuild();
-
-    iRangeFrom = getCollatingValue(iRangeFrom);
-    iRangeTo = getCollatingValue(iRangeTo);
-
-    final OType[] types = getDefinition().getTypes();
-    if (types.length == 1) {
-      iRangeFrom = OType.convert(iRangeFrom, types[0].getDefaultJavaType());
-      iRangeTo = OType.convert(iRangeTo, types[0].getDefaultJavaType());
-    }
-
-    acquireSharedLock();
-    try {
-      indexEngine.getEntriesBetween(iRangeFrom, iRangeTo, inclusive, ascOrder, MultiValuesTransformer.INSTANCE,
-          new OIndexEngine.EntriesResultListener() {
-            @Override
-            public boolean addResult(ODocument entry) {
-              return indexEntriesResultListener.addResult(entry);
-            }
-          });
-    } finally {
-      releaseSharedLock();
-    }
-
-  }
-
-  public void getEntries(Collection<?> iKeys, IndexEntriesResultListener resultListener) {
-    checkForRebuild();
-
-    final List<Object> sortedKeys = new ArrayList<Object>(iKeys);
-    Collections.sort(sortedKeys, ODefaultComparator.INSTANCE);
-
-    acquireSharedLock();
-    try {
-      for (Object key : sortedKeys) {
-        key = getCollatingValue(key);
-
-        final Set<OIdentifiable> values = indexEngine.get(key);
-
-        if (values == null)
-          continue;
-
-        if (!values.isEmpty()) {
-          for (final OIdentifiable value : values) {
-            final ODocument document = new ODocument();
-            document.field("key", key);
-            document.field("rid", value.getIdentity());
-            document.unsetDirty();
-
-            if (!resultListener.addResult(document))
-              return;
-          }
-        }
-      }
-    } finally {
-      releaseSharedLock();
-    }
-  }
-
-=======
->>>>>>> a935222c
-  public long getSize() {
-    checkForRebuild();
-    acquireSharedLock();
-    try {
-      return indexEngine.size(MultiValuesTransformer.INSTANCE);
-    } finally {
-      releaseSharedLock();
-    }
-
-  }
-
-  public long getKeySize() {
-    checkForRebuild();
-    acquireSharedLock();
-    try {
-      return indexEngine.size(null);
-    } finally {
-      releaseSharedLock();
-    }
-  }
-
-  @Override
-  public OIndexCursor cursor() {
-    checkForRebuild();
-<<<<<<< HEAD
-    acquireSharedLock();
-    try {
-
-      return new OSharedResourceIterator<OIdentifiable>(this, new OMultiCollectionIterator<OIdentifiable>(
-          indexEngine.valuesIterator()));
-
-    } finally {
-      releaseSharedLock();
-    }
-  }
-=======
->>>>>>> a935222c
-
-    acquireSharedLock();
-    try {
-      return indexEngine.cursor(MultiValuesTransformer.INSTANCE);
-    } finally {
-      releaseSharedLock();
-    }
-  }
-
-  private static final class MultiValuesTransformer implements OIndexEngine.ValuesTransformer<Set<OIdentifiable>> {
-    private static final MultiValuesTransformer INSTANCE = new MultiValuesTransformer();
-
-    @Override
-    public Collection<OIdentifiable> transformFromValue(Set<OIdentifiable> value) {
-      return value;
-    }
-  }
-}
+/*
+ * Copyright 2010-2012 Luca Garulli (l.garulli--at--orientechnologies.com)
+ *
+ * Licensed under the Apache License, Version 2.0 (the "License");
+ * you may not use this file except in compliance with the License.
+ * You may obtain a copy of the License at
+ *
+ *     http://www.apache.org/licenses/LICENSE-2.0
+ *
+ * Unless required by applicable law or agreed to in writing, software
+ * distributed under the License is distributed on an "AS IS" BASIS,
+ * WITHOUT WARRANTIES OR CONDITIONS OF ANY KIND, either express or implied.
+ * See the License for the specific language governing permissions and
+ * limitations under the License.
+ */
+package com.orientechnologies.orient.core.index;
+
+import java.util.ArrayList;
+import java.util.Collection;
+import java.util.Collections;
+import java.util.Comparator;
+import java.util.HashSet;
+import java.util.Iterator;
+import java.util.List;
+import java.util.Map;
+import java.util.Set;
+
+import com.orientechnologies.common.comparator.ODefaultComparator;
+import com.orientechnologies.common.listener.OProgressListener;
+import com.orientechnologies.orient.core.config.OGlobalConfiguration;
+import com.orientechnologies.orient.core.db.record.OIdentifiable;
+import com.orientechnologies.orient.core.db.record.ridbag.sbtree.OIndexRIDContainer;
+import com.orientechnologies.orient.core.iterator.OEmptyIterator;
+import com.orientechnologies.orient.core.record.ORecord;
+import com.orientechnologies.orient.core.serialization.serializer.stream.OStreamSerializer;
+import com.orientechnologies.orient.core.serialization.serializer.stream.OStreamSerializerListRID;
+import com.orientechnologies.orient.core.serialization.serializer.stream.OStreamSerializerSBTreeIndexRIDContainer;
+import com.orientechnologies.orient.core.type.tree.OMVRBTreeRIDSet;
+
+/**
+ * Abstract index implementation that supports multi-values for the same key.
+ * 
+ * @author Luca Garulli
+ * 
+ */
+public abstract class OIndexMultiValues extends OIndexAbstract<Set<OIdentifiable>> {
+  public OIndexMultiValues(final String type, String algorithm, OIndexEngine<Set<OIdentifiable>> indexEngine,
+      String valueContainerAlgorithm) {
+    super(type, algorithm, indexEngine, valueContainerAlgorithm);
+  }
+
+  public Set<OIdentifiable> get(Object key) {
+    checkForRebuild();
+
+    key = getCollatingValue(key);
+
+    acquireSharedLock();
+    try {
+
+      final Set<OIdentifiable> values = indexEngine.get(key);
+
+      if (values == null)
+        return Collections.emptySet();
+
+      return new HashSet<OIdentifiable>(values);
+
+    } finally {
+      releaseSharedLock();
+    }
+  }
+
+  public long count(Object key) {
+    checkForRebuild();
+
+    key = getCollatingValue(key);
+
+    acquireSharedLock();
+    try {
+
+      final Set<OIdentifiable> values = indexEngine.get(key);
+
+      if (values == null)
+        return 0;
+
+      return values.size();
+
+    } finally {
+      releaseSharedLock();
+    }
+  }
+
+  public OIndexMultiValues put(Object key, final OIdentifiable iSingleValue) {
+    checkForRebuild();
+
+    key = getCollatingValue(key);
+
+    modificationLock.requestModificationLock();
+    try {
+      checkForKeyType(key);
+      acquireExclusiveLock();
+      try {
+        Set<OIdentifiable> values = indexEngine.get(key);
+
+        if (values == null) {
+          if (ODefaultIndexFactory.SBTREEBONSAI_VALUE_CONTAINER.equals(valueContainerAlgorithm)) {
+            values = new OIndexRIDContainer(getName());
+          } else {
+            values = new OMVRBTreeRIDSet(OGlobalConfiguration.MVRBTREE_RID_BINARY_THRESHOLD.getValueAsInteger());
+            ((OMVRBTreeRIDSet) values).setAutoConvertToRecord(false);
+          }
+        }
+
+        if (!iSingleValue.getIdentity().isValid())
+          ((ORecord<?>) iSingleValue).save();
+
+        values.add(iSingleValue.getIdentity());
+        indexEngine.put(key, values);
+
+        return this;
+
+      } finally {
+        releaseExclusiveLock();
+      }
+    } finally {
+      modificationLock.releaseModificationLock();
+    }
+  }
+
+  @Override
+  protected void putInSnapshot(Object key, OIdentifiable value, final Map<Object, Object> snapshot) {
+    key = getCollatingValue(key);
+
+    Object snapshotValue = snapshot.get(key);
+
+    Set<OIdentifiable> values;
+    if (snapshotValue == null)
+      values = indexEngine.get(key);
+    else if (snapshotValue.equals(RemovedValue.INSTANCE))
+      values = null;
+    else
+      values = (Set<OIdentifiable>) snapshotValue;
+
+    if (values == null) {
+      if (ODefaultIndexFactory.SBTREEBONSAI_VALUE_CONTAINER.equals(valueContainerAlgorithm)) {
+        values = new OIndexRIDContainer(getName());
+      } else {
+        values = new OMVRBTreeRIDSet(OGlobalConfiguration.MVRBTREE_RID_BINARY_THRESHOLD.getValueAsInteger());
+        ((OMVRBTreeRIDSet) values).setAutoConvertToRecord(false);
+      }
+
+      snapshot.put(key, values);
+    }
+
+    values.add(value.getIdentity());
+    snapshot.put(key, values);
+  }
+
+  @Override
+  public boolean remove(Object key, final OIdentifiable value) {
+    checkForRebuild();
+
+    key = getCollatingValue(key);
+
+    modificationLock.requestModificationLock();
+
+    try {
+      acquireExclusiveLock();
+      try {
+
+        Set<OIdentifiable> values = indexEngine.get(key);
+
+        if (values == null)
+          return false;
+
+        if (values.remove(value)) {
+          if (values.isEmpty())
+            indexEngine.remove(key);
+          else
+            indexEngine.put(key, values);
+          return true;
+        }
+
+        return false;
+
+      } finally {
+        releaseExclusiveLock();
+      }
+    } finally {
+      modificationLock.releaseModificationLock();
+    }
+  }
+
+  @Override
+  protected void removeFromSnapshot(Object key, final OIdentifiable value, final Map<Object, Object> snapshot) {
+    key = getCollatingValue(key);
+
+    final Object snapshotValue = snapshot.get(key);
+
+    Set<OIdentifiable> values;
+    if (snapshotValue == null)
+      values = indexEngine.get(key);
+    else if (snapshotValue.equals(RemovedValue.INSTANCE))
+      values = null;
+    else
+      values = (Set<OIdentifiable>) snapshotValue;
+
+    if (values == null)
+      return;
+
+    if (values.remove(value)) {
+      if (values.isEmpty())
+        snapshot.put(key, RemovedValue.INSTANCE);
+      else
+        snapshot.put(key, values);
+    }
+  }
+
+  @Override
+  protected void commitSnapshot(Map<Object, Object> snapshot) {
+    for (Map.Entry<Object, Object> snapshotEntry : snapshot.entrySet()) {
+      Object key = snapshotEntry.getKey();
+      Object value = snapshotEntry.getValue();
+      checkForKeyType(key);
+
+      if (value.equals(RemovedValue.INSTANCE))
+        indexEngine.remove(key);
+      else
+        indexEngine.put(key, (Set<OIdentifiable>) value);
+    }
+  }
+
+  public OIndexMultiValues create(final String name, final OIndexDefinition indexDefinition, final String clusterIndexName,
+      final Set<String> clustersToIndex, boolean rebuild, final OProgressListener progressListener) {
+
+    return (OIndexMultiValues) super.create(name, indexDefinition, clusterIndexName, clustersToIndex, rebuild, progressListener,
+        determineValueSerializer());
+  }
+  protected OStreamSerializer determineValueSerializer() {
+    if (ODefaultIndexFactory.SBTREEBONSAI_VALUE_CONTAINER.equals(valueContainerAlgorithm))
+      return OStreamSerializerSBTreeIndexRIDContainer.INSTANCE;
+    else
+      return OStreamSerializerListRID.INSTANCE;
+  }
+
+  @Override
+  public OIndexCursor iterateEntriesBetween(Object fromKey, boolean fromInclusive, Object toKey, boolean toInclusive,
+      boolean ascOrder) {
+    checkForRebuild();
+
+    fromKey = getCollatingValue(fromKey);
+    toKey = getCollatingValue(toKey);
+
+    acquireSharedLock();
+    try {
+      return indexEngine.iterateEntriesBetween(fromKey, fromInclusive, toKey, toInclusive, ascOrder,
+          MultiValuesTransformer.INSTANCE);
+    } finally {
+      releaseSharedLock();
+    }
+  }
+
+  @Override
+  public OIndexCursor iterateEntriesMajor(Object fromKey, boolean fromInclusive, boolean ascOrder) {
+    checkForRebuild();
+
+    fromKey = getCollatingValue(fromKey);
+
+    acquireSharedLock();
+    try {
+      return indexEngine.iterateEntriesMajor(fromKey, fromInclusive, ascOrder, MultiValuesTransformer.INSTANCE);
+
+    } finally {
+      releaseSharedLock();
+    }
+  }
+
+  @Override
+  public OIndexCursor iterateEntriesMinor(Object toKey, boolean toInclusive, boolean ascOrder) {
+    checkForRebuild();
+
+    toKey = getCollatingValue(toKey);
+
+    acquireSharedLock();
+    try {
+      return indexEngine.iterateEntriesMinor(toKey, toInclusive, ascOrder, MultiValuesTransformer.INSTANCE);
+    } finally {
+      releaseSharedLock();
+    }
+  }
+
+  @Override
+  public OIndexCursor iterateEntries(Collection<?> keys, boolean ascSortOrder) {
+    checkForRebuild();
+
+    final List<Object> sortedKeys = new ArrayList<Object>(keys);
+    final Comparator<Object> comparator;
+    if (ascSortOrder)
+      comparator = ODefaultComparator.INSTANCE;
+    else
+      comparator = Collections.reverseOrder(ODefaultComparator.INSTANCE);
+
+    Collections.sort(sortedKeys, comparator);
+
+    return new OIndexCursor() {
+      private Iterator<?>             keysIterator    = sortedKeys.iterator();
+
+      private Iterator<OIdentifiable> currentIterator = OEmptyIterator.IDENTIFIABLE_INSTANCE;
+      private Object                  currentKey;
+
+      @Override
+      public Map.Entry<Object, OIdentifiable> next(int prefetchSize) {
+        if (currentIterator == null)
+          return null;
+
+        Object key = null;
+        if (!currentIterator.hasNext()) {
+          Collection<OIdentifiable> result = null;
+          while (keysIterator.hasNext() && (result == null || result.isEmpty())) {
+            key = keysIterator.next();
+            key = getCollatingValue(key);
+
+            acquireSharedLock();
+            try {
+              result = indexEngine.get(key);
+            } finally {
+              releaseSharedLock();
+            }
+          }
+
+          if (result == null) {
+            currentIterator = null;
+            return null;
+          }
+
+          currentKey = key;
+          currentIterator = result.iterator();
+        }
+
+        final OIdentifiable resultValue = currentIterator.next();
+
+        return new Map.Entry<Object, OIdentifiable>() {
+          @Override
+          public Object getKey() {
+            return currentKey;
+          }
+
+          @Override
+          public OIdentifiable getValue() {
+            return resultValue;
+          }
+
+          @Override
+          public OIdentifiable setValue(OIdentifiable value) {
+            throw new UnsupportedOperationException("setValue");
+          }
+        };
+      }
+    };
+  }
+
+  public long getSize() {
+    checkForRebuild();
+    acquireSharedLock();
+    try {
+      return indexEngine.size(MultiValuesTransformer.INSTANCE);
+    } finally {
+      releaseSharedLock();
+    }
+
+  }
+
+  public long getKeySize() {
+    checkForRebuild();
+    acquireSharedLock();
+    try {
+      return indexEngine.size(null);
+    } finally {
+      releaseSharedLock();
+    }
+  }
+
+  @Override
+  public OIndexCursor cursor() {
+    checkForRebuild();
+
+    acquireSharedLock();
+    try {
+      return indexEngine.cursor(MultiValuesTransformer.INSTANCE);
+    } finally {
+      releaseSharedLock();
+    }
+  }
+
+  private static final class MultiValuesTransformer implements OIndexEngine.ValuesTransformer<Set<OIdentifiable>> {
+    private static final MultiValuesTransformer INSTANCE = new MultiValuesTransformer();
+
+    @Override
+    public Collection<OIdentifiable> transformFromValue(Set<OIdentifiable> value) {
+      return value;
+    }
+  }
+}