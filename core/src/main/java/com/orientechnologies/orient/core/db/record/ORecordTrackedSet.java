/*
 * Copyright 2010-2012 Luca Garulli (l.garulli--at--orientechnologies.com)
 *
 * Licensed under the Apache License, Version 2.0 (the "License");
 * you may not use this file except in compliance with the License.
 * You may obtain a copy of the License at
 *
 *     http://www.apache.org/licenses/LICENSE-2.0
 *
 * Unless required by applicable law or agreed to in writing, software
 * distributed under the License is distributed on an "AS IS" BASIS,
 * WITHOUT WARRANTIES OR CONDITIONS OF ANY KIND, either express or implied.
 * See the License for the specific language governing permissions and
 * limitations under the License.
 */
package com.orientechnologies.orient.core.db.record;

import java.util.AbstractCollection;
import java.util.Collection;
import java.util.HashMap;
import java.util.Iterator;
import java.util.Map;
import java.util.Set;

import com.orientechnologies.orient.core.record.ORecord;
import com.orientechnologies.orient.core.record.ORecordInternal;
import com.orientechnologies.orient.core.record.impl.ODocument;

/**
 * Implementation of Set bound to a source ORecord object to keep track of changes. This avoid to call the makeDirty() by hand when
 * the set is changed.
 * 
 * @author Luca Garulli (l.garulli--at--orientechnologies.com)
 * 
 */
public class ORecordTrackedSet extends AbstractCollection<OIdentifiable> implements Set<OIdentifiable>, ORecordElement {
  protected final ORecord<?>           sourceRecord;
  protected Map<OIdentifiable, Object> map           = new HashMap<OIdentifiable, Object>();
  private STATUS                       status        = STATUS.NOT_LOADED;
  protected final static Object        ENTRY_REMOVAL = new Object();

  public ORecordTrackedSet(final ORecord<?> iSourceRecord) {
    this.sourceRecord = iSourceRecord;
    if (iSourceRecord != null)
      iSourceRecord.setDirty();
  }

  @Override
  public ORecordElement getOwner() {
    return sourceRecord;
  }

  public Iterator<OIdentifiable> iterator() {
    return new ORecordTrackedIterator(sourceRecord, map.keySet().iterator());
  }

  public boolean add(final OIdentifiable e) {
    if (map.containsKey(e))
      return false;

    map.put(e, ENTRY_REMOVAL);
    setDirty();

    if (e instanceof ODocument)
      ((ODocument) e).addOwner(this);
    return true;
  }

  @Override
  public boolean contains(Object o) {
    return map.containsKey(o);
  }

  public boolean remove(Object o) {
    final Object old = map.remove(o);
    if (old != null) {
      if (o instanceof ODocument)
        ((ODocument) o).removeOwner(this);

      setDirty();
      return true;
    }
    return false;
  }

  public void clear() {
    setDirty();
    map.clear();
  }

  public boolean removeAll(final Collection<?> c) {
    boolean changed = false;
    for (Object item : c) {
      if (map.remove(item) != null)
        changed = true;
    }

    if (changed)
      setDirty();

    return changed;
  }

  public boolean addAll(final Collection<? extends OIdentifiable> c) {
    if (c == null || c.size() == 0)
      return false;

    for (OIdentifiable o : c)
      add(o);

    setDirty();
    return true;
  }

  public boolean retainAll(final Collection<?> c) {
    if (c == null || c.size() == 0)
      return false;

    if (super.removeAll(c)) {
      setDirty();
      return true;
    }
    return false;
  }

  @Override
  public int size() {
    return map.size();
  }

  @SuppressWarnings("unchecked")
  public ORecordTrackedSet setDirty() {
    if (status != STATUS.UNMARSHALLING && sourceRecord != null
        && !(sourceRecord.isDirty() && ((ORecordInternal<?>) sourceRecord).isContentChanged()))
      sourceRecord.setDirty();
    return this;
  }

<<<<<<< HEAD
  public void onBeforeIdentityChanged(final ORecord<?> iRecord) {
    map.remove(iRecord);
=======
  @Override
  public void setDirtyNoChanged() {
    if (status != STATUS.UNMARSHALLING && sourceRecord != null)
      sourceRecord.setDirtyNoChanged();
  }

  public void onBeforeIdentityChanged(final ORID iRID) {
    map.remove(iRID);
>>>>>>> 0ccab879
    setDirty();
  }

  public void onAfterIdentityChanged(final ORecord<?> iRecord) {
    map.put(iRecord, ENTRY_REMOVAL);
  }

  public STATUS getInternalStatus() {
    return status;
  }

  public void setInternalStatus(final STATUS iStatus) {
    status = iStatus;
  }
}
<|MERGE_RESOLUTION|>--- conflicted
+++ resolved
@@ -1,166 +1,161 @@
-/*
- * Copyright 2010-2012 Luca Garulli (l.garulli--at--orientechnologies.com)
- *
- * Licensed under the Apache License, Version 2.0 (the "License");
- * you may not use this file except in compliance with the License.
- * You may obtain a copy of the License at
- *
- *     http://www.apache.org/licenses/LICENSE-2.0
- *
- * Unless required by applicable law or agreed to in writing, software
- * distributed under the License is distributed on an "AS IS" BASIS,
- * WITHOUT WARRANTIES OR CONDITIONS OF ANY KIND, either express or implied.
- * See the License for the specific language governing permissions and
- * limitations under the License.
- */
-package com.orientechnologies.orient.core.db.record;
-
-import java.util.AbstractCollection;
-import java.util.Collection;
-import java.util.HashMap;
-import java.util.Iterator;
-import java.util.Map;
-import java.util.Set;
-
-import com.orientechnologies.orient.core.record.ORecord;
-import com.orientechnologies.orient.core.record.ORecordInternal;
-import com.orientechnologies.orient.core.record.impl.ODocument;
-
-/**
- * Implementation of Set bound to a source ORecord object to keep track of changes. This avoid to call the makeDirty() by hand when
- * the set is changed.
- * 
- * @author Luca Garulli (l.garulli--at--orientechnologies.com)
- * 
- */
-public class ORecordTrackedSet extends AbstractCollection<OIdentifiable> implements Set<OIdentifiable>, ORecordElement {
-  protected final ORecord<?>           sourceRecord;
-  protected Map<OIdentifiable, Object> map           = new HashMap<OIdentifiable, Object>();
-  private STATUS                       status        = STATUS.NOT_LOADED;
-  protected final static Object        ENTRY_REMOVAL = new Object();
-
-  public ORecordTrackedSet(final ORecord<?> iSourceRecord) {
-    this.sourceRecord = iSourceRecord;
-    if (iSourceRecord != null)
-      iSourceRecord.setDirty();
-  }
-
-  @Override
-  public ORecordElement getOwner() {
-    return sourceRecord;
-  }
-
-  public Iterator<OIdentifiable> iterator() {
-    return new ORecordTrackedIterator(sourceRecord, map.keySet().iterator());
-  }
-
-  public boolean add(final OIdentifiable e) {
-    if (map.containsKey(e))
-      return false;
-
-    map.put(e, ENTRY_REMOVAL);
-    setDirty();
-
-    if (e instanceof ODocument)
-      ((ODocument) e).addOwner(this);
-    return true;
-  }
-
-  @Override
-  public boolean contains(Object o) {
-    return map.containsKey(o);
-  }
-
-  public boolean remove(Object o) {
-    final Object old = map.remove(o);
-    if (old != null) {
-      if (o instanceof ODocument)
-        ((ODocument) o).removeOwner(this);
-
-      setDirty();
-      return true;
-    }
-    return false;
-  }
-
-  public void clear() {
-    setDirty();
-    map.clear();
-  }
-
-  public boolean removeAll(final Collection<?> c) {
-    boolean changed = false;
-    for (Object item : c) {
-      if (map.remove(item) != null)
-        changed = true;
-    }
-
-    if (changed)
-      setDirty();
-
-    return changed;
-  }
-
-  public boolean addAll(final Collection<? extends OIdentifiable> c) {
-    if (c == null || c.size() == 0)
-      return false;
-
-    for (OIdentifiable o : c)
-      add(o);
-
-    setDirty();
-    return true;
-  }
-
-  public boolean retainAll(final Collection<?> c) {
-    if (c == null || c.size() == 0)
-      return false;
-
-    if (super.removeAll(c)) {
-      setDirty();
-      return true;
-    }
-    return false;
-  }
-
-  @Override
-  public int size() {
-    return map.size();
-  }
-
-  @SuppressWarnings("unchecked")
-  public ORecordTrackedSet setDirty() {
-    if (status != STATUS.UNMARSHALLING && sourceRecord != null
-        && !(sourceRecord.isDirty() && ((ORecordInternal<?>) sourceRecord).isContentChanged()))
-      sourceRecord.setDirty();
-    return this;
-  }
-
-<<<<<<< HEAD
-  public void onBeforeIdentityChanged(final ORecord<?> iRecord) {
-    map.remove(iRecord);
-=======
-  @Override
-  public void setDirtyNoChanged() {
-    if (status != STATUS.UNMARSHALLING && sourceRecord != null)
-      sourceRecord.setDirtyNoChanged();
-  }
-
-  public void onBeforeIdentityChanged(final ORID iRID) {
-    map.remove(iRID);
->>>>>>> 0ccab879
-    setDirty();
-  }
-
-  public void onAfterIdentityChanged(final ORecord<?> iRecord) {
-    map.put(iRecord, ENTRY_REMOVAL);
-  }
-
-  public STATUS getInternalStatus() {
-    return status;
-  }
-
-  public void setInternalStatus(final STATUS iStatus) {
-    status = iStatus;
-  }
-}
+/*
+ * Copyright 2010-2012 Luca Garulli (l.garulli--at--orientechnologies.com)
+ *
+ * Licensed under the Apache License, Version 2.0 (the "License");
+ * you may not use this file except in compliance with the License.
+ * You may obtain a copy of the License at
+ *
+ *     http://www.apache.org/licenses/LICENSE-2.0
+ *
+ * Unless required by applicable law or agreed to in writing, software
+ * distributed under the License is distributed on an "AS IS" BASIS,
+ * WITHOUT WARRANTIES OR CONDITIONS OF ANY KIND, either express or implied.
+ * See the License for the specific language governing permissions and
+ * limitations under the License.
+ */
+package com.orientechnologies.orient.core.db.record;
+
+import java.util.AbstractCollection;
+import java.util.Collection;
+import java.util.HashMap;
+import java.util.Iterator;
+import java.util.Map;
+import java.util.Set;
+
+import com.orientechnologies.orient.core.record.ORecord;
+import com.orientechnologies.orient.core.record.ORecordInternal;
+import com.orientechnologies.orient.core.record.impl.ODocument;
+
+/**
+ * Implementation of Set bound to a source ORecord object to keep track of changes. This avoid to call the makeDirty() by hand when
+ * the set is changed.
+ * 
+ * @author Luca Garulli (l.garulli--at--orientechnologies.com)
+ * 
+ */
+public class ORecordTrackedSet extends AbstractCollection<OIdentifiable> implements Set<OIdentifiable>, ORecordElement {
+  protected final ORecord<?>           sourceRecord;
+  protected Map<OIdentifiable, Object> map           = new HashMap<OIdentifiable, Object>();
+  private STATUS                       status        = STATUS.NOT_LOADED;
+  protected final static Object        ENTRY_REMOVAL = new Object();
+
+  public ORecordTrackedSet(final ORecord<?> iSourceRecord) {
+    this.sourceRecord = iSourceRecord;
+    if (iSourceRecord != null)
+      iSourceRecord.setDirty();
+  }
+
+  @Override
+  public ORecordElement getOwner() {
+    return sourceRecord;
+  }
+
+  public Iterator<OIdentifiable> iterator() {
+    return new ORecordTrackedIterator(sourceRecord, map.keySet().iterator());
+  }
+
+  public boolean add(final OIdentifiable e) {
+    if (map.containsKey(e))
+      return false;
+
+    map.put(e, ENTRY_REMOVAL);
+    setDirty();
+
+    if (e instanceof ODocument)
+      ((ODocument) e).addOwner(this);
+    return true;
+  }
+
+  @Override
+  public boolean contains(Object o) {
+    return map.containsKey(o);
+  }
+
+  public boolean remove(Object o) {
+    final Object old = map.remove(o);
+    if (old != null) {
+      if (o instanceof ODocument)
+        ((ODocument) o).removeOwner(this);
+
+      setDirty();
+      return true;
+    }
+    return false;
+  }
+
+  public void clear() {
+    setDirty();
+    map.clear();
+  }
+
+  public boolean removeAll(final Collection<?> c) {
+    boolean changed = false;
+    for (Object item : c) {
+      if (map.remove(item) != null)
+        changed = true;
+    }
+
+    if (changed)
+      setDirty();
+
+    return changed;
+  }
+
+  public boolean addAll(final Collection<? extends OIdentifiable> c) {
+    if (c == null || c.size() == 0)
+      return false;
+
+    for (OIdentifiable o : c)
+      add(o);
+
+    setDirty();
+    return true;
+  }
+
+  public boolean retainAll(final Collection<?> c) {
+    if (c == null || c.size() == 0)
+      return false;
+
+    if (super.removeAll(c)) {
+      setDirty();
+      return true;
+    }
+    return false;
+  }
+
+  @Override
+  public int size() {
+    return map.size();
+  }
+
+  @SuppressWarnings("unchecked")
+  public ORecordTrackedSet setDirty() {
+    if (status != STATUS.UNMARSHALLING && sourceRecord != null
+        && !(sourceRecord.isDirty() && ((ORecordInternal<?>) sourceRecord).isContentChanged()))
+      sourceRecord.setDirty();
+    return this;
+  }
+
+  @Override
+  public void setDirtyNoChanged() {
+    if (status != STATUS.UNMARSHALLING && sourceRecord != null)
+      sourceRecord.setDirtyNoChanged();
+  }
+
+  public void onBeforeIdentityChanged(final ORecord<?> iRecord) {
+    map.remove(iRecord);
+    setDirty();
+  }
+
+  public void onAfterIdentityChanged(final ORecord<?> iRecord) {
+    map.put(iRecord, ENTRY_REMOVAL);
+  }
+
+  public STATUS getInternalStatus() {
+    return status;
+  }
+
+  public void setInternalStatus(final STATUS iStatus) {
+    status = iStatus;
+  }
+}