--- conflicted
+++ resolved
@@ -1,984 +1,525 @@
-/*
- * Copyright 2010-2012 Luca Garulli (l.garulli--at--orientechnologies.com)
- *
- * Licensed under the Apache License, Version 2.0 (the "License");
- * you may not use this file except in compliance with the License.
- * You may obtain a copy of the License at
- *
- *     http://www.apache.org/licenses/LICENSE-2.0
- *
- * Unless required by applicable law or agreed to in writing, software
- * distributed under the License is distributed on an "AS IS" BASIS,
- * WITHOUT WARRANTIES OR CONDITIONS OF ANY KIND, either express or implied.
- * See the License for the specific language governing permissions and
- * limitations under the License.
- */
-package com.orientechnologies.orient.object.db;
-
-import java.util.ArrayList;
-import java.util.List;
-
-import com.orientechnologies.common.collection.OMultiValue;
-import com.orientechnologies.common.log.OLogManager;
-import com.orientechnologies.orient.core.config.OGlobalConfiguration;
-import com.orientechnologies.orient.core.db.ODatabase;
-import com.orientechnologies.orient.core.db.OUserObject2RecordHandler;
-import com.orientechnologies.orient.core.db.document.ODatabaseDocument;
-import com.orientechnologies.orient.core.db.document.ODatabaseDocumentTx;
-import com.orientechnologies.orient.core.db.object.ODatabaseObject;
-import com.orientechnologies.orient.core.db.record.ODatabaseRecordAbstract;
-import com.orientechnologies.orient.core.db.record.ODatabaseRecordTx;
-import com.orientechnologies.orient.core.db.record.ORecordElement;
-import com.orientechnologies.orient.core.db.record.ORecordOperation;
-import com.orientechnologies.orient.core.dictionary.ODictionary;
-import com.orientechnologies.orient.core.entity.OEntityManager;
-import com.orientechnologies.orient.core.entity.OEntityManagerClassHandler;
-import com.orientechnologies.orient.core.exception.ODatabaseException;
-import com.orientechnologies.orient.core.id.ORID;
-import com.orientechnologies.orient.core.id.ORecordId;
-import com.orientechnologies.orient.core.metadata.security.ODatabaseSecurityResources;
-import com.orientechnologies.orient.core.metadata.security.ORole;
-import com.orientechnologies.orient.core.metadata.security.OUser;
-import com.orientechnologies.orient.core.record.ORecordInternal;
-import com.orientechnologies.orient.core.record.ORecordSchemaAware;
-import com.orientechnologies.orient.core.record.impl.ODocument;
-import com.orientechnologies.orient.core.serialization.serializer.record.OSerializationThreadLocal;
-import com.orientechnologies.orient.core.storage.ORecordCallback;
-import com.orientechnologies.orient.core.tx.OTransactionNoTx;
-import com.orientechnologies.orient.core.version.ORecordVersion;
-import com.orientechnologies.orient.object.dictionary.ODictionaryWrapper;
-import com.orientechnologies.orient.object.iterator.OObjectIteratorClass;
-import com.orientechnologies.orient.object.iterator.OObjectIteratorCluster;
-import com.orientechnologies.orient.object.serialization.OObjectSerializerHelper;
-
-/**
- * DEPRECATED -- USE {@link OObjectDatabase} instead
- * 
- * Object Database instance. It's a wrapper to the class ODatabaseDocumentTx but handle the conversion between ODocument instances
- * and POJOs.
- * 
- * @see OObjectDatabase
- * @author Luca Garulli
- */
-@Deprecated
-@SuppressWarnings("unchecked")
-public class ODatabaseObjectTx extends ODatabasePojoAbstract<Object> implements ODatabaseObject, OUserObject2RecordHandler {
-
-<<<<<<< HEAD
-	public static final String		TYPE	= "object";
-	protected ODictionary<Object>	dictionary;
-	protected OEntityManager			entityManager;
-	protected boolean							saveOnlyDirty;
-	protected boolean							lazyLoading;
-
-	public ODatabaseObjectTx(final String iURL) {
-		super(new ODatabaseDocumentTx(iURL));
-		underlying.setDatabaseOwner(this);
-		init();
-	}
-
-	public <T> T newInstance(final Class<T> iType) {
-		return (T) newInstance(iType.getName());
-	}
-
-	/**
-	 * Create a new POJO by its class name. Assure to have called the registerEntityClasses() declaring the packages that are part of
-	 * entity classes.
-	 * 
-	 * @see OEntityManager.registerEntityClasses(String)
-	 */
-	public <RET extends Object> RET newInstance(final String iClassName) {
-		checkSecurity(ODatabaseSecurityResources.CLASS, ORole.PERMISSION_CREATE, iClassName);
-
-		try {
-			return (RET) entityManager.createPojo(iClassName);
-		} catch (Exception e) {
-			OLogManager.instance().error(this, "Error on creating object of class " + iClassName, e, ODatabaseException.class);
-		}
-		return null;
-	}
-
-	public <RET> OObjectIteratorClass<RET> browseClass(final Class<RET> iClusterClass) {
-		return browseClass(iClusterClass, true);
-	}
-
-	public <RET> OObjectIteratorClass<RET> browseClass(final Class<RET> iClusterClass, final boolean iPolymorphic) {
-		if (iClusterClass == null)
-			return null;
-
-		return browseClass(iClusterClass.getSimpleName(), iPolymorphic);
-	}
-
-	public <RET> OObjectIteratorClass<RET> browseClass(final String iClassName) {
-		return browseClass(iClassName, true);
-	}
-
-	public <RET> OObjectIteratorClass<RET> browseClass(final String iClassName, final boolean iPolymorphic) {
-		checkOpeness();
-		checkSecurity(ODatabaseSecurityResources.CLASS, ORole.PERMISSION_READ, iClassName);
-
-		return new OObjectIteratorClass<RET>(this, (ODatabaseRecordAbstract) getUnderlying().getUnderlying(), iClassName, iPolymorphic);
-	}
-
-	public <RET> OObjectIteratorCluster<RET> browseCluster(final String iClusterName) {
-		checkOpeness();
-		checkSecurity(ODatabaseSecurityResources.CLUSTER, ORole.PERMISSION_READ, iClusterName);
-
-		return (OObjectIteratorCluster<RET>) new OObjectIteratorCluster<Object>(this, (ODatabaseRecordAbstract) getUnderlying()
-				.getUnderlying(), getClusterIdByName(iClusterName));
-	}
-
-	public Object load(final Object iPojo) {
-		return load(iPojo, null);
-	}
-
-	public Object reload(final Object iPojo) {
-		return reload(iPojo, null, true);
-	}
-
-	public Object reload(final Object iPojo, final String iFetchPlan, final boolean iIgnoreCache) {
-		checkOpeness();
-		if (iPojo == null)
-			return iPojo;
-
-		// GET THE ASSOCIATED DOCUMENT
-		final ODocument record = getRecordByUserObject(iPojo, true);
-		underlying.reload(record, iFetchPlan, iIgnoreCache);
-
-		stream2pojo(record, iPojo, iFetchPlan);
-		return iPojo;
-	}
-
-	public Object load(final Object iPojo, final String iFetchPlan) {
-		return load(iPojo, iFetchPlan, false);
-	}
-
-	public Object load(final Object iPojo, final String iFetchPlan, final boolean iIgnoreCache) {
-		checkOpeness();
-		if (iPojo == null)
-			return this;
-
-		// GET THE ASSOCIATED DOCUMENT
-		ODocument record = getRecordByUserObject(iPojo, true);
-		try {
-			record.setInternalStatus(com.orientechnologies.orient.core.db.record.ORecordElement.STATUS.UNMARSHALLING);
-
-			record = underlying.load(record, iFetchPlan, iIgnoreCache);
-
-			stream2pojo(record, iPojo, iFetchPlan);
-		} finally {
-			record.setInternalStatus(com.orientechnologies.orient.core.db.record.ORecordElement.STATUS.LOADED);
-		}
-
-		return this;
-	}
-
-	public Object load(final ORID iRecordId) {
-		return load(iRecordId, null);
-	}
-
-	public Object load(final ORID iRecordId, final String iFetchPlan) {
-		return load(iRecordId, iFetchPlan, false);
-	}
-
-	public Object load(final ORID iRecordId, final String iFetchPlan, final boolean iIgnoreCache) {
-		checkOpeness();
-		if (iRecordId == null)
-			return null;
-
-		ODocument record = rid2Records.get(iRecordId);
-		if (record == null) {
-			// GET THE ASSOCIATED DOCUMENT
-			record = (ODocument) underlying.load(iRecordId, iFetchPlan, iIgnoreCache);
-			if (record == null)
-				return null;
-		}
-
-		Object result = records2Objects.get(record);
-		if (result != null)
-			// FOUND: JUST RETURN IT
-			return result;
-
-		result = stream2pojo(record, newInstance(record.getClassName()), iFetchPlan);
-		registerUserObject(result, record);
-		return result;
-	}
-
-	/**
-	 * Saves an object to the databasein synchronous mode . First checks if the object is new or not. In case it's new a new ODocument
-	 * is created and bound to the object, otherwise the ODocument is retrieved and updated. The object is introspected using the Java
-	 * Reflection to extract the field values. <br/>
-	 * If a multi value (array, collection or map of objects) is passed, then each single object is stored separately.
-	 */
-	public Object save(final Object iContent) {
-		return save(iContent, (String) null, OPERATION_MODE.SYNCHRONOUS, false, null, null);
-	}
-
-	/**
-	 * Saves an object to the database specifying the mode. First checks if the object is new or not. In case it's new a new ODocument
-	 * is created and bound to the object, otherwise the ODocument is retrieved and updated. The object is introspected using the Java
-	 * Reflection to extract the field values. <br/>
-	 * If a multi value (array, collection or map of objects) is passed, then each single object is stored separately.
-	 */
-	public <RET> RET save(final Object iContent, OPERATION_MODE iMode, boolean iForceCreate, final ORecordCallback<? extends Number> iRecordCreatedCallback, ORecordCallback<ORecordVersion> iRecordUpdatedCallback) {
-		return (RET) save(iContent, null, iMode, iForceCreate, iRecordCreatedCallback, iRecordUpdatedCallback);
-	}
-
-	/**
-	 * Saves an object in synchronous mode to the database forcing a record cluster where to store it. First checks if the object is
-	 * new or not. In case it's new a new ODocument is created and bound to the object, otherwise the ODocument is retrieved and
-	 * updated. The object is introspected using the Java Reflection to extract the field values. <br/>
-	 * If a multi value (array, collection or map of objects) is passed, then each single object is stored separately.
-	 * 
-	 * Before to use the specified cluster a check is made to know if is allowed and figures in the configured and the record is valid
-	 * following the constraints declared in the schema.
-	 * 
-	 * @see ORecordSchemaAware#validate()
-	 */
-	public Object save(final Object iPojo, final String iClusterName) {
-		return save(iPojo, iClusterName, OPERATION_MODE.SYNCHRONOUS, false, null, null);
-	}
-
-	/**
-	 * Saves an object to the database forcing a record cluster where to store it. First checks if the object is new or not. In case
-	 * it's new a new ODocument is created and bound to the object, otherwise the ODocument is retrieved and updated. The object is
-	 * introspected using the Java Reflection to extract the field values. <br/>
-	 * If a multi value (array, collection or map of objects) is passed, then each single object is stored separately.
-	 * 
-	 * Before to use the specified cluster a check is made to know if is allowed and figures in the configured and the record is valid
-	 * following the constraints declared in the schema.
-	 * 
-	 * @see ORecordSchemaAware#validate()
-	 */
-	public <RET> RET save(final Object iPojo, final String iClusterName, OPERATION_MODE iMode, boolean iForceCreate,
-                          final ORecordCallback<? extends Number> iRecordCreatedCallback, ORecordCallback<ORecordVersion> iRecordUpdatedCallback) {
-		checkOpeness();
-
-		if (iPojo == null)
-			return null;
-		else if (OMultiValue.isMultiValue(iPojo)) {
-			// MULTI VALUE OBJECT: STORE SINGLE POJOS
-			for (Object pojo : OMultiValue.getMultiValueIterable(iPojo)) {
-				save(pojo, iClusterName);
-			}
-		} else {
-			OSerializationThreadLocal.INSTANCE.get().clear();
-
-			// GET THE ASSOCIATED DOCUMENT
-			final ODocument record = getRecordByUserObject(iPojo, true);
-			try {
-				record.setInternalStatus(com.orientechnologies.orient.core.db.record.ORecordElement.STATUS.MARSHALLING);
-
-				if (!saveOnlyDirty || record.isDirty()) {
-					// REGISTER BEFORE TO SERIALIZE TO AVOID PROBLEMS WITH CIRCULAR DEPENDENCY
-					// registerUserObject(iPojo, record);
-
-					pojo2Stream(iPojo, record);
-
-					underlying.save(record, iClusterName, iMode, iForceCreate, iRecordCreatedCallback, iRecordUpdatedCallback);
-
-					// RE-REGISTER FOR NEW RECORDS SINCE THE ID HAS CHANGED
-					registerUserObject(iPojo, record);
-				}
-			} finally {
-				record.setInternalStatus(com.orientechnologies.orient.core.db.record.ORecordElement.STATUS.LOADED);
-			}
-		}
-		return (RET) iPojo;
-	}
-
-	public ODatabaseObject delete(final Object iPojo) {
-		checkOpeness();
-
-		if (iPojo == null)
-			return this;
-
-		ODocument record = getRecordByUserObject(iPojo, false);
-		if (record == null) {
-			final ORecordId rid = OObjectSerializerHelper.getObjectID(this, iPojo);
-			if (rid == null)
-				throw new OObjectNotDetachedException("Cannot retrieve the object's ID for '" + iPojo + "' because has not been detached");
-
-			record = (ODocument) underlying.load(rid);
-		}
-
-		underlying.delete(record);
-
-		if (getTransaction() instanceof OTransactionNoTx)
-			unregisterPojo(iPojo, record);
-
-		return this;
-	}
-
-	public long countClass(final String iClassName) {
-		checkOpeness();
-		return underlying.countClass(iClassName);
-	}
-
-	public long countClass(final Class<?> iClass) {
-		checkOpeness();
-		return underlying.countClass(iClass.getSimpleName());
-	}
-
-	public ODictionary<Object> getDictionary() {
-		checkOpeness();
-		if (dictionary == null)
-			dictionary = new ODictionaryWrapper(this,underlying.getDictionary().getIndex());
-
-		return dictionary;
-	}
-
-	@Override
-	public ODatabasePojoAbstract<Object> commit() {
-		try {
-			// BY PASS DOCUMENT DB
-			((ODatabaseRecordTx) underlying.getUnderlying()).commit();
-
-			if (getTransaction().getAllRecordEntries() != null) {
-				// UPDATE ID & VERSION FOR ALL THE RECORDS
-				Object pojo = null;
-				for (ORecordOperation entry : getTransaction().getAllRecordEntries()) {
-					pojo = records2Objects.get(entry.getRecord());
-
-					if (pojo != null)
-						switch (entry.type) {
-						case ORecordOperation.CREATED:
-							rid2Records.put(entry.getRecord().getIdentity(), (ODocument) entry.getRecord());
-							OObjectSerializerHelper.setObjectID(entry.getRecord().getIdentity(), pojo);
-
-            case ORecordOperation.UPDATED:
-              OObjectSerializerHelper.setObjectVersion(entry.getRecord().getRecordVersion().copy(), pojo);
-              break;
-
-						case ORecordOperation.DELETED:
-							OObjectSerializerHelper.setObjectID(null, pojo);
-							OObjectSerializerHelper.setObjectVersion(null, pojo);
-
-							unregisterPojo(pojo, (ODocument) entry.getRecord());
-							break;
-						}
-				}
-			}
-		} finally {
-			getTransaction().close();
-		}
-
-		return this;
-	}
-
-	@Override
-	public ODatabasePojoAbstract<Object> rollback() {
-		try {
-			// COPY ALL TX ENTRIES
-			final List<ORecordOperation> newEntries;
-			if (getTransaction().getCurrentRecordEntries() != null) {
-				newEntries = new ArrayList<ORecordOperation>();
-				for (ORecordOperation entry : getTransaction().getCurrentRecordEntries())
-					if (entry.type == ORecordOperation.CREATED)
-						newEntries.add(entry);
-			} else
-				newEntries = null;
-
-			// BY PASS DOCUMENT DB
-			((ODatabaseRecordTx) underlying.getUnderlying()).rollback();
-
-			if (newEntries != null) {
-				Object pojo = null;
-				for (ORecordOperation entry : newEntries) {
-					pojo = records2Objects.get(entry.getRecord());
-
-					OObjectSerializerHelper.setObjectID(null, pojo);
-					OObjectSerializerHelper.setObjectVersion(null, pojo);
-				}
-			}
-
-			if (getTransaction().getCurrentRecordEntries() != null)
-				for (ORecordOperation recordEntry : getTransaction().getCurrentRecordEntries()) {
-					rid2Records.remove(recordEntry.getRecord().getIdentity());
-					final Object pojo = records2Objects.remove(recordEntry.getRecord());
-					if (pojo != null)
-						objects2Records.remove(pojo);
-				}
-
-			if (getTransaction().getAllRecordEntries() != null)
-				for (ORecordOperation recordEntry : getTransaction().getAllRecordEntries()) {
-					rid2Records.remove(recordEntry.getRecord().getIdentity());
-					final Object pojo = records2Objects.remove(recordEntry.getRecord());
-					if (pojo != null)
-						objects2Records.remove(pojo);
-				}
-
-		} finally {
-			getTransaction().close();
-		}
-
-		return this;
-	}
-
-	public OEntityManager getEntityManager() {
-		return entityManager;
-	}
-
-	@Override
-	public ODatabaseDocument getUnderlying() {
-		return underlying;
-	}
-
-  /**
-   * Returns the version number of the object. Version starts from 0 assigned on creation.
-   * 
-   * @param iPojo
-   *          User object
-   */
-  @Override
-  public ORecordVersion getVersion(final Object iPojo) {
-    checkOpeness();
-    final ODocument record = getRecordByUserObject(iPojo, false);
-    if (record != null)
-      return record.getRecordVersion();
-
-    return OObjectSerializerHelper.getObjectVersion(iPojo);
-  }
-
-	/**
-	 * Returns the object unique identity.
-	 * 
-	 * @param iPojo
-	 *          User object
-	 */
-	@Override
-	public ORID getIdentity(final Object iPojo) {
-		checkOpeness();
-		final ODocument record = getRecordByUserObject(iPojo, false);
-		if (record != null)
-			return record.getIdentity();
-		return OObjectSerializerHelper.getObjectID(this, iPojo);
-	}
-
-	public boolean isSaveOnlyDirty() {
-		return saveOnlyDirty;
-	}
-
-	public void setSaveOnlyDirty(boolean saveOnlyDirty) {
-		this.saveOnlyDirty = saveOnlyDirty;
-	}
-
-	public Object newInstance() {
-		checkOpeness();
-		return new ODocument();
-	}
-
-	public <DBTYPE extends ODatabase> DBTYPE checkSecurity(final String iResource, final byte iOperation) {
-		return (DBTYPE) underlying.checkSecurity(iResource, iOperation);
-	}
-
-	public <DBTYPE extends ODatabase> DBTYPE checkSecurity(final String iResource, final int iOperation, Object iResourceSpecific) {
-		return (DBTYPE) underlying.checkSecurity(iResource, iOperation, iResourceSpecific);
-	}
-
-	public <DBTYPE extends ODatabase> DBTYPE checkSecurity(final String iResource, final int iOperation, Object... iResourcesSpecific) {
-		return (DBTYPE) underlying.checkSecurity(iResource, iOperation, iResourcesSpecific);
-	}
-
-	@Override
-	public ODocument pojo2Stream(final Object iPojo, final ODocument iRecord) {
-		return OObjectSerializerHelper.toStream(iPojo, iRecord, getEntityManager(),
-				getMetadata().getSchema().getClass(iPojo.getClass().getSimpleName()), this, this, saveOnlyDirty);
-	}
-
-	@Override
-	public Object stream2pojo(ODocument iRecord, final Object iPojo, final String iFetchPlan) {
-		if (iRecord.getInternalStatus() == ORecordElement.STATUS.NOT_LOADED)
-			iRecord = (ODocument) iRecord.load();
-
-		return OObjectSerializerHelper.fromStream(iRecord, iPojo, getEntityManager(), this, iFetchPlan, lazyLoading);
-	}
-
-	public boolean isLazyLoading() {
-		return lazyLoading;
-	}
-
-	public void setLazyLoading(final boolean lazyLoading) {
-		this.lazyLoading = lazyLoading;
-	}
-
-	public String getType() {
-		return TYPE;
-	}
-
-	public void registerUserObjectAfterLinkSave(ORecordInternal<?> iRecord) {
-		registerUserObject(getUserObjectByRecord(iRecord, null), iRecord);
-	}
-
-	protected void init() {
-		entityManager = OEntityManager.getEntityManagerByDatabaseURL(getURL());
-		entityManager.setClassHandler(new OEntityManagerClassHandler());
-		saveOnlyDirty = OGlobalConfiguration.OBJECT_SAVE_ONLY_DIRTY.getValueAsBoolean();
-		OObjectSerializerHelper.register();
-		lazyLoading = true;
-		if (!isClosed() && entityManager.getEntityClass(OUser.class.getSimpleName()) == null) {
-			entityManager.registerEntityClass(OUser.class);
-			entityManager.registerEntityClass(ORole.class);
-		}
-	}
-=======
-  public static final String    TYPE = "object";
-  protected ODictionary<Object> dictionary;
-  protected OEntityManager      entityManager;
-  protected boolean             saveOnlyDirty;
-  protected boolean             lazyLoading;
-
-  public ODatabaseObjectTx(final String iURL) {
-    super(new ODatabaseDocumentTx(iURL));
-    underlying.setDatabaseOwner(this);
-    init();
-  }
-
-  public <T> T newInstance(final Class<T> iType) {
-    return (T) newInstance(iType.getName());
-  }
-
-  /**
-   * Create a new POJO by its class name. Assure to have called the registerEntityClasses() declaring the packages that are part of
-   * entity classes.
-   * 
-   * @see OEntityManager.registerEntityClasses(String)
-   */
-  public <RET extends Object> RET newInstance(final String iClassName) {
-    checkSecurity(ODatabaseSecurityResources.CLASS, ORole.PERMISSION_CREATE, iClassName);
-
-    try {
-      return (RET) entityManager.createPojo(iClassName);
-    } catch (Exception e) {
-      OLogManager.instance().error(this, "Error on creating object of class " + iClassName, e, ODatabaseException.class);
-    }
-    return null;
-  }
-
-  public <RET> OObjectIteratorClass<RET> browseClass(final Class<RET> iClusterClass) {
-    return browseClass(iClusterClass, true);
-  }
-
-  public <RET> OObjectIteratorClass<RET> browseClass(final Class<RET> iClusterClass, final boolean iPolymorphic) {
-    if (iClusterClass == null)
-      return null;
-
-    return browseClass(iClusterClass.getSimpleName(), iPolymorphic);
-  }
-
-  public <RET> OObjectIteratorClass<RET> browseClass(final String iClassName) {
-    return browseClass(iClassName, true);
-  }
-
-  public <RET> OObjectIteratorClass<RET> browseClass(final String iClassName, final boolean iPolymorphic) {
-    checkOpeness();
-    checkSecurity(ODatabaseSecurityResources.CLASS, ORole.PERMISSION_READ, iClassName);
-
-    return new OObjectIteratorClass<RET>(this, (ODatabaseRecordAbstract) getUnderlying().getUnderlying(), iClassName, iPolymorphic);
-  }
-
-  public <RET> OObjectIteratorCluster<RET> browseCluster(final String iClusterName) {
-    checkOpeness();
-    checkSecurity(ODatabaseSecurityResources.CLUSTER, ORole.PERMISSION_READ, iClusterName);
-
-    return (OObjectIteratorCluster<RET>) new OObjectIteratorCluster<Object>(this, (ODatabaseRecordAbstract) getUnderlying()
-        .getUnderlying(), getClusterIdByName(iClusterName));
-  }
-
-  public Object load(final Object iPojo) {
-    return load(iPojo, null);
-  }
-
-  public Object reload(final Object iPojo) {
-    return reload(iPojo, null, true);
-  }
-
-  public Object reload(final Object iPojo, final String iFetchPlan, final boolean iIgnoreCache) {
-    checkOpeness();
-    if (iPojo == null)
-      return iPojo;
-
-    // GET THE ASSOCIATED DOCUMENT
-    final ODocument record = getRecordByUserObject(iPojo, true);
-    underlying.reload(record, iFetchPlan, iIgnoreCache);
-
-    stream2pojo(record, iPojo, iFetchPlan);
-    return iPojo;
-  }
-
-  public Object load(final Object iPojo, final String iFetchPlan) {
-    return load(iPojo, iFetchPlan, false);
-  }
-
-  public Object load(final Object iPojo, final String iFetchPlan, final boolean iIgnoreCache) {
-    checkOpeness();
-    if (iPojo == null)
-      return this;
-
-    // GET THE ASSOCIATED DOCUMENT
-    ODocument record = getRecordByUserObject(iPojo, true);
-    try {
-      record.setInternalStatus(com.orientechnologies.orient.core.db.record.ORecordElement.STATUS.UNMARSHALLING);
-
-      record = underlying.load(record, iFetchPlan, iIgnoreCache);
-
-      stream2pojo(record, iPojo, iFetchPlan);
-    } finally {
-      record.setInternalStatus(com.orientechnologies.orient.core.db.record.ORecordElement.STATUS.LOADED);
-    }
-
-    return this;
-  }
-
-  public Object load(final ORID iRecordId) {
-    return load(iRecordId, null);
-  }
-
-  public Object load(final ORID iRecordId, final String iFetchPlan) {
-    return load(iRecordId, iFetchPlan, false);
-  }
-
-  public Object load(final ORID iRecordId, final String iFetchPlan, final boolean iIgnoreCache) {
-    checkOpeness();
-    if (iRecordId == null)
-      return null;
-
-    ODocument record = rid2Records.get(iRecordId);
-    if (record == null) {
-      // GET THE ASSOCIATED DOCUMENT
-      record = (ODocument) underlying.load(iRecordId, iFetchPlan, iIgnoreCache);
-      if (record == null)
-        return null;
-    }
-
-    Object result = records2Objects.get(record);
-    if (result != null)
-      // FOUND: JUST RETURN IT
-      return result;
-
-    result = stream2pojo(record, newInstance(record.getClassName()), iFetchPlan);
-    registerUserObject(result, record);
-    return result;
-  }
-
-  /**
-   * Saves an object to the databasein synchronous mode . First checks if the object is new or not. In case it's new a new ODocument
-   * is created and bound to the object, otherwise the ODocument is retrieved and updated. The object is introspected using the Java
-   * Reflection to extract the field values. <br/>
-   * If a multi value (array, collection or map of objects) is passed, then each single object is stored separately.
-   */
-  public Object save(final Object iContent) {
-    return save(iContent, (String) null, OPERATION_MODE.SYNCHRONOUS, false, null, null);
-  }
-
-  /**
-   * Saves an object to the database specifying the mode. First checks if the object is new or not. In case it's new a new ODocument
-   * is created and bound to the object, otherwise the ODocument is retrieved and updated. The object is introspected using the Java
-   * Reflection to extract the field values. <br/>
-   * If a multi value (array, collection or map of objects) is passed, then each single object is stored separately.
-   */
-  public <RET> RET save(final Object iContent, OPERATION_MODE iMode, boolean iForceCreate,
-      final ORecordCallback<? extends Number> iRecordCreatedCallback, ORecordCallback<ORecordVersion> iRecordUpdatedCallback) {
-    return (RET) save(iContent, null, iMode, iForceCreate, iRecordCreatedCallback, iRecordUpdatedCallback);
-  }
-
-  /**
-   * Saves an object in synchronous mode to the database forcing a record cluster where to store it. First checks if the object is
-   * new or not. In case it's new a new ODocument is created and bound to the object, otherwise the ODocument is retrieved and
-   * updated. The object is introspected using the Java Reflection to extract the field values. <br/>
-   * If a multi value (array, collection or map of objects) is passed, then each single object is stored separately.
-   * 
-   * Before to use the specified cluster a check is made to know if is allowed and figures in the configured and the record is valid
-   * following the constraints declared in the schema.
-   * 
-   * @see ORecordSchemaAware#validate()
-   */
-  public Object save(final Object iPojo, final String iClusterName) {
-    return save(iPojo, iClusterName, OPERATION_MODE.SYNCHRONOUS, false, null, null);
-  }
-
-  /**
-   * Saves an object to the database forcing a record cluster where to store it. First checks if the object is new or not. In case
-   * it's new a new ODocument is created and bound to the object, otherwise the ODocument is retrieved and updated. The object is
-   * introspected using the Java Reflection to extract the field values. <br/>
-   * If a multi value (array, collection or map of objects) is passed, then each single object is stored separately.
-   * 
-   * Before to use the specified cluster a check is made to know if is allowed and figures in the configured and the record is valid
-   * following the constraints declared in the schema.
-   * 
-   * @see ORecordSchemaAware#validate()
-   */
-  public <RET> RET save(final Object iPojo, final String iClusterName, OPERATION_MODE iMode, boolean iForceCreate,
-      final ORecordCallback<? extends Number> iRecordCreatedCallback, ORecordCallback<ORecordVersion> iRecordUpdatedCallback) {
-    checkOpeness();
-
-    if (iPojo == null)
-      return null;
-    else if (OMultiValue.isMultiValue(iPojo)) {
-      // MULTI VALUE OBJECT: STORE SINGLE POJOS
-      for (Object pojo : OMultiValue.getMultiValueIterable(iPojo)) {
-        save(pojo, iClusterName);
-      }
-    } else {
-      OSerializationThreadLocal.INSTANCE.get().clear();
-
-      // GET THE ASSOCIATED DOCUMENT
-      final ODocument record = getRecordByUserObject(iPojo, true);
-      try {
-        record.setInternalStatus(com.orientechnologies.orient.core.db.record.ORecordElement.STATUS.MARSHALLING);
-
-        if (!saveOnlyDirty || record.isDirty()) {
-          // REGISTER BEFORE TO SERIALIZE TO AVOID PROBLEMS WITH CIRCULAR DEPENDENCY
-          // registerUserObject(iPojo, record);
-
-          pojo2Stream(iPojo, record);
-
-          underlying.save(record, iClusterName, iMode, iForceCreate, iRecordCreatedCallback, iRecordUpdatedCallback);
-
-          // RE-REGISTER FOR NEW RECORDS SINCE THE ID HAS CHANGED
-          registerUserObject(iPojo, record);
-        }
-      } finally {
-        record.setInternalStatus(com.orientechnologies.orient.core.db.record.ORecordElement.STATUS.LOADED);
-      }
-    }
-    return (RET) iPojo;
-  }
-
-  public ODatabaseObject delete(final Object iPojo) {
-    checkOpeness();
-
-    if (iPojo == null)
-      return this;
-
-    ODocument record = getRecordByUserObject(iPojo, false);
-    if (record == null) {
-      final ORecordId rid = OObjectSerializerHelper.getObjectID(this, iPojo);
-      if (rid == null)
-        throw new OObjectNotDetachedException("Cannot retrieve the object's ID for '" + iPojo + "' because has not been detached");
-
-      record = (ODocument) underlying.load(rid);
-    }
-
-    underlying.delete(record);
-
-    if (getTransaction() instanceof OTransactionNoTx)
-      unregisterPojo(iPojo, record);
-
-    return this;
-  }
-
-  public long countClass(final String iClassName) {
-    checkOpeness();
-    return underlying.countClass(iClassName);
-  }
-
-  public long countClass(final Class<?> iClass) {
-    checkOpeness();
-    return underlying.countClass(iClass.getSimpleName());
-  }
-
-  public ODictionary<Object> getDictionary() {
-    checkOpeness();
-    if (dictionary == null)
-      dictionary = new ODictionaryWrapper(this, underlying.getDictionary().getIndex());
-
-    return dictionary;
-  }
->>>>>>> edd69351
-
-  @Override
-  public ODatabasePojoAbstract<Object> commit() {
-    try {
-      // BY PASS DOCUMENT DB
-      ((ODatabaseRecordTx) underlying.getUnderlying()).commit();
-
-      if (getTransaction().getAllRecordEntries() != null) {
-        // UPDATE ID & VERSION FOR ALL THE RECORDS
-        Object pojo = null;
-        for (ORecordOperation entry : getTransaction().getAllRecordEntries()) {
-          pojo = records2Objects.get(entry.getRecord());
-
-          if (pojo != null)
-            switch (entry.type) {
-            case ORecordOperation.CREATED:
-              rid2Records.put(entry.getRecord().getIdentity(), (ODocument) entry.getRecord());
-              OObjectSerializerHelper.setObjectID(entry.getRecord().getIdentity(), pojo);
-
-            case ORecordOperation.UPDATED:
-              OObjectSerializerHelper.setObjectVersion(entry.getRecord().getVersion(), pojo);
-              break;
-
-            case ORecordOperation.DELETED:
-              OObjectSerializerHelper.setObjectID(null, pojo);
-              OObjectSerializerHelper.setObjectVersion(null, pojo);
-
-              unregisterPojo(pojo, (ODocument) entry.getRecord());
-              break;
-            }
-        }
-      }
-    } finally {
-      getTransaction().close();
-    }
-
-    return this;
-  }
-
-  @Override
-  public ODatabasePojoAbstract<Object> rollback() {
-    try {
-      // COPY ALL TX ENTRIES
-      final List<ORecordOperation> newEntries;
-      if (getTransaction().getCurrentRecordEntries() != null) {
-        newEntries = new ArrayList<ORecordOperation>();
-        for (ORecordOperation entry : getTransaction().getCurrentRecordEntries())
-          if (entry.type == ORecordOperation.CREATED)
-            newEntries.add(entry);
-      } else
-        newEntries = null;
-
-      // BY PASS DOCUMENT DB
-      ((ODatabaseRecordTx) underlying.getUnderlying()).rollback();
-
-      if (newEntries != null) {
-        Object pojo = null;
-        for (ORecordOperation entry : newEntries) {
-          pojo = records2Objects.get(entry.getRecord());
-
-          OObjectSerializerHelper.setObjectID(null, pojo);
-          OObjectSerializerHelper.setObjectVersion(null, pojo);
-        }
-      }
-
-      if (getTransaction().getCurrentRecordEntries() != null)
-        for (ORecordOperation recordEntry : getTransaction().getCurrentRecordEntries()) {
-          rid2Records.remove(recordEntry.getRecord().getIdentity());
-          final Object pojo = records2Objects.remove(recordEntry.getRecord());
-          if (pojo != null)
-            objects2Records.remove(pojo);
-        }
-
-      if (getTransaction().getAllRecordEntries() != null)
-        for (ORecordOperation recordEntry : getTransaction().getAllRecordEntries()) {
-          rid2Records.remove(recordEntry.getRecord().getIdentity());
-          final Object pojo = records2Objects.remove(recordEntry.getRecord());
-          if (pojo != null)
-            objects2Records.remove(pojo);
-        }
-
-    } finally {
-      getTransaction().close();
-    }
-
-    return this;
-  }
-
-  public OEntityManager getEntityManager() {
-    return entityManager;
-  }
-
-  @Override
-  public ODatabaseDocument getUnderlying() {
-    return underlying;
-  }
-
-  /**
-   * Returns the version number of the object. Version starts from 0 assigned on creation.
-   * 
-   * @param iPojo
-   *          User object
-   */
-  @Override
-  public int getVersion(final Object iPojo) {
-    checkOpeness();
-    final ODocument record = getRecordByUserObject(iPojo, false);
-    if (record != null)
-      return record.getVersion();
-
-    return OObjectSerializerHelper.getObjectVersion(iPojo);
-  }
-
-  /**
-   * Returns the object unique identity.
-   * 
-   * @param iPojo
-   *          User object
-   */
-  @Override
-  public ORID getIdentity(final Object iPojo) {
-    checkOpeness();
-    final ODocument record = getRecordByUserObject(iPojo, false);
-    if (record != null)
-      return record.getIdentity();
-    return OObjectSerializerHelper.getObjectID(this, iPojo);
-  }
-
-  public boolean isSaveOnlyDirty() {
-    return saveOnlyDirty;
-  }
-
-  public void setSaveOnlyDirty(boolean saveOnlyDirty) {
-    this.saveOnlyDirty = saveOnlyDirty;
-  }
-
-  public Object newInstance() {
-    checkOpeness();
-    return new ODocument();
-  }
-
-  public <DBTYPE extends ODatabase> DBTYPE checkSecurity(final String iResource, final byte iOperation) {
-    return (DBTYPE) underlying.checkSecurity(iResource, iOperation);
-  }
-
-  public <DBTYPE extends ODatabase> DBTYPE checkSecurity(final String iResource, final int iOperation, Object iResourceSpecific) {
-    return (DBTYPE) underlying.checkSecurity(iResource, iOperation, iResourceSpecific);
-  }
-
-  public <DBTYPE extends ODatabase> DBTYPE checkSecurity(final String iResource, final int iOperation, Object... iResourcesSpecific) {
-    return (DBTYPE) underlying.checkSecurity(iResource, iOperation, iResourcesSpecific);
-  }
-
-  @Override
-  public ODocument pojo2Stream(final Object iPojo, final ODocument iRecord) {
-    return OObjectSerializerHelper.toStream(iPojo, iRecord, getEntityManager(),
-        getMetadata().getSchema().getClass(iPojo.getClass().getSimpleName()), this, this, saveOnlyDirty);
-  }
-
-  @Override
-  public Object stream2pojo(ODocument iRecord, final Object iPojo, final String iFetchPlan) {
-    if (iRecord.getInternalStatus() == ORecordElement.STATUS.NOT_LOADED)
-      iRecord = (ODocument) iRecord.load();
-
-    return OObjectSerializerHelper.fromStream(iRecord, iPojo, getEntityManager(), this, iFetchPlan, lazyLoading);
-  }
-
-  public boolean isLazyLoading() {
-    return lazyLoading;
-  }
-
-  public void setLazyLoading(final boolean lazyLoading) {
-    this.lazyLoading = lazyLoading;
-  }
-
-  public String getType() {
-    return TYPE;
-  }
-
-  public void registerUserObjectAfterLinkSave(ORecordInternal<?> iRecord) {
-    registerUserObject(getUserObjectByRecord(iRecord, null), iRecord);
-  }
-
-  protected void init() {
-    entityManager = OEntityManager.getEntityManagerByDatabaseURL(getURL());
-    entityManager.setClassHandler(new OEntityManagerClassHandler());
-    saveOnlyDirty = OGlobalConfiguration.OBJECT_SAVE_ONLY_DIRTY.getValueAsBoolean();
-    OObjectSerializerHelper.register();
-    lazyLoading = true;
-    if (!isClosed() && entityManager.getEntityClass(OUser.class.getSimpleName()) == null) {
-      entityManager.registerEntityClass(OUser.class);
-      entityManager.registerEntityClass(ORole.class);
-    }
-  }
-
-}
+/*
+ * Copyright 2010-2012 Luca Garulli (l.garulli--at--orientechnologies.com)
+ *
+ * Licensed under the Apache License, Version 2.0 (the "License");
+ * you may not use this file except in compliance with the License.
+ * You may obtain a copy of the License at
+ *
+ *     http://www.apache.org/licenses/LICENSE-2.0
+ *
+ * Unless required by applicable law or agreed to in writing, software
+ * distributed under the License is distributed on an "AS IS" BASIS,
+ * WITHOUT WARRANTIES OR CONDITIONS OF ANY KIND, either express or implied.
+ * See the License for the specific language governing permissions and
+ * limitations under the License.
+ */
+package com.orientechnologies.orient.object.db;
+
+import java.util.ArrayList;
+import java.util.List;
+
+import com.orientechnologies.common.collection.OMultiValue;
+import com.orientechnologies.common.log.OLogManager;
+import com.orientechnologies.orient.core.config.OGlobalConfiguration;
+import com.orientechnologies.orient.core.db.ODatabase;
+import com.orientechnologies.orient.core.db.OUserObject2RecordHandler;
+import com.orientechnologies.orient.core.db.document.ODatabaseDocument;
+import com.orientechnologies.orient.core.db.document.ODatabaseDocumentTx;
+import com.orientechnologies.orient.core.db.object.ODatabaseObject;
+import com.orientechnologies.orient.core.db.record.ODatabaseRecordAbstract;
+import com.orientechnologies.orient.core.db.record.ODatabaseRecordTx;
+import com.orientechnologies.orient.core.db.record.ORecordElement;
+import com.orientechnologies.orient.core.db.record.ORecordOperation;
+import com.orientechnologies.orient.core.dictionary.ODictionary;
+import com.orientechnologies.orient.core.entity.OEntityManager;
+import com.orientechnologies.orient.core.entity.OEntityManagerClassHandler;
+import com.orientechnologies.orient.core.exception.ODatabaseException;
+import com.orientechnologies.orient.core.id.ORID;
+import com.orientechnologies.orient.core.id.ORecordId;
+import com.orientechnologies.orient.core.metadata.security.ODatabaseSecurityResources;
+import com.orientechnologies.orient.core.metadata.security.ORole;
+import com.orientechnologies.orient.core.metadata.security.OUser;
+import com.orientechnologies.orient.core.record.ORecordInternal;
+import com.orientechnologies.orient.core.record.ORecordSchemaAware;
+import com.orientechnologies.orient.core.record.impl.ODocument;
+import com.orientechnologies.orient.core.serialization.serializer.record.OSerializationThreadLocal;
+import com.orientechnologies.orient.core.storage.ORecordCallback;
+import com.orientechnologies.orient.core.tx.OTransactionNoTx;
+import com.orientechnologies.orient.core.version.ORecordVersion;
+import com.orientechnologies.orient.object.dictionary.ODictionaryWrapper;
+import com.orientechnologies.orient.object.iterator.OObjectIteratorClass;
+import com.orientechnologies.orient.object.iterator.OObjectIteratorCluster;
+import com.orientechnologies.orient.object.serialization.OObjectSerializerHelper;
+
+/**
+ * DEPRECATED -- USE {@link OObjectDatabase} instead
+ * 
+ * Object Database instance. It's a wrapper to the class ODatabaseDocumentTx but handle the conversion between ODocument instances
+ * and POJOs.
+ * 
+ * @see OObjectDatabase
+ * @author Luca Garulli
+ */
+@Deprecated
+@SuppressWarnings("unchecked")
+public class ODatabaseObjectTx extends ODatabasePojoAbstract<Object> implements ODatabaseObject, OUserObject2RecordHandler {
+
+  public static final String    TYPE = "object";
+  protected ODictionary<Object> dictionary;
+  protected OEntityManager      entityManager;
+  protected boolean             saveOnlyDirty;
+  protected boolean             lazyLoading;
+
+  public ODatabaseObjectTx(final String iURL) {
+    super(new ODatabaseDocumentTx(iURL));
+    underlying.setDatabaseOwner(this);
+    init();
+  }
+
+  public <T> T newInstance(final Class<T> iType) {
+    return (T) newInstance(iType.getName());
+  }
+
+  /**
+   * Create a new POJO by its class name. Assure to have called the registerEntityClasses() declaring the packages that are part of
+   * entity classes.
+   * 
+   * @see OEntityManager.registerEntityClasses(String)
+   */
+  public <RET extends Object> RET newInstance(final String iClassName) {
+    checkSecurity(ODatabaseSecurityResources.CLASS, ORole.PERMISSION_CREATE, iClassName);
+
+    try {
+      return (RET) entityManager.createPojo(iClassName);
+    } catch (Exception e) {
+      OLogManager.instance().error(this, "Error on creating object of class " + iClassName, e, ODatabaseException.class);
+    }
+    return null;
+  }
+
+  public <RET> OObjectIteratorClass<RET> browseClass(final Class<RET> iClusterClass) {
+    return browseClass(iClusterClass, true);
+  }
+
+  public <RET> OObjectIteratorClass<RET> browseClass(final Class<RET> iClusterClass, final boolean iPolymorphic) {
+    if (iClusterClass == null)
+      return null;
+
+    return browseClass(iClusterClass.getSimpleName(), iPolymorphic);
+  }
+
+  public <RET> OObjectIteratorClass<RET> browseClass(final String iClassName) {
+    return browseClass(iClassName, true);
+  }
+
+  public <RET> OObjectIteratorClass<RET> browseClass(final String iClassName, final boolean iPolymorphic) {
+    checkOpeness();
+    checkSecurity(ODatabaseSecurityResources.CLASS, ORole.PERMISSION_READ, iClassName);
+
+    return new OObjectIteratorClass<RET>(this, (ODatabaseRecordAbstract) getUnderlying().getUnderlying(), iClassName, iPolymorphic);
+  }
+
+  public <RET> OObjectIteratorCluster<RET> browseCluster(final String iClusterName) {
+    checkOpeness();
+    checkSecurity(ODatabaseSecurityResources.CLUSTER, ORole.PERMISSION_READ, iClusterName);
+
+    return (OObjectIteratorCluster<RET>) new OObjectIteratorCluster<Object>(this, (ODatabaseRecordAbstract) getUnderlying()
+        .getUnderlying(), getClusterIdByName(iClusterName));
+  }
+
+  public Object load(final Object iPojo) {
+    return load(iPojo, null);
+  }
+
+  public Object reload(final Object iPojo) {
+    return reload(iPojo, null, true);
+  }
+
+  public Object reload(final Object iPojo, final String iFetchPlan, final boolean iIgnoreCache) {
+    checkOpeness();
+    if (iPojo == null)
+      return iPojo;
+
+    // GET THE ASSOCIATED DOCUMENT
+    final ODocument record = getRecordByUserObject(iPojo, true);
+    underlying.reload(record, iFetchPlan, iIgnoreCache);
+
+    stream2pojo(record, iPojo, iFetchPlan);
+    return iPojo;
+  }
+
+  public Object load(final Object iPojo, final String iFetchPlan) {
+    return load(iPojo, iFetchPlan, false);
+  }
+
+  public Object load(final Object iPojo, final String iFetchPlan, final boolean iIgnoreCache) {
+    checkOpeness();
+    if (iPojo == null)
+      return this;
+
+    // GET THE ASSOCIATED DOCUMENT
+    ODocument record = getRecordByUserObject(iPojo, true);
+    try {
+      record.setInternalStatus(com.orientechnologies.orient.core.db.record.ORecordElement.STATUS.UNMARSHALLING);
+
+      record = underlying.load(record, iFetchPlan, iIgnoreCache);
+
+      stream2pojo(record, iPojo, iFetchPlan);
+    } finally {
+      record.setInternalStatus(com.orientechnologies.orient.core.db.record.ORecordElement.STATUS.LOADED);
+    }
+
+    return this;
+  }
+
+  public Object load(final ORID iRecordId) {
+    return load(iRecordId, null);
+  }
+
+  public Object load(final ORID iRecordId, final String iFetchPlan) {
+    return load(iRecordId, iFetchPlan, false);
+  }
+
+  public Object load(final ORID iRecordId, final String iFetchPlan, final boolean iIgnoreCache) {
+    checkOpeness();
+    if (iRecordId == null)
+      return null;
+
+    ODocument record = rid2Records.get(iRecordId);
+    if (record == null) {
+      // GET THE ASSOCIATED DOCUMENT
+      record = (ODocument) underlying.load(iRecordId, iFetchPlan, iIgnoreCache);
+      if (record == null)
+        return null;
+    }
+
+    Object result = records2Objects.get(record);
+    if (result != null)
+      // FOUND: JUST RETURN IT
+      return result;
+
+    result = stream2pojo(record, newInstance(record.getClassName()), iFetchPlan);
+    registerUserObject(result, record);
+    return result;
+  }
+
+  /**
+   * Saves an object to the databasein synchronous mode . First checks if the object is new or not. In case it's new a new ODocument
+   * is created and bound to the object, otherwise the ODocument is retrieved and updated. The object is introspected using the Java
+   * Reflection to extract the field values. <br/>
+   * If a multi value (array, collection or map of objects) is passed, then each single object is stored separately.
+   */
+  public Object save(final Object iContent) {
+    return save(iContent, (String) null, OPERATION_MODE.SYNCHRONOUS, false, null, null);
+  }
+
+  /**
+   * Saves an object to the database specifying the mode. First checks if the object is new or not. In case it's new a new ODocument
+   * is created and bound to the object, otherwise the ODocument is retrieved and updated. The object is introspected using the Java
+   * Reflection to extract the field values. <br/>
+   * If a multi value (array, collection or map of objects) is passed, then each single object is stored separately.
+   */
+  public <RET> RET save(final Object iContent, OPERATION_MODE iMode, boolean iForceCreate,
+      final ORecordCallback<? extends Number> iRecordCreatedCallback, ORecordCallback<ORecordVersion> iRecordUpdatedCallback) {
+    return (RET) save(iContent, null, iMode, iForceCreate, iRecordCreatedCallback, iRecordUpdatedCallback);
+  }
+
+  /**
+   * Saves an object in synchronous mode to the database forcing a record cluster where to store it. First checks if the object is
+   * new or not. In case it's new a new ODocument is created and bound to the object, otherwise the ODocument is retrieved and
+   * updated. The object is introspected using the Java Reflection to extract the field values. <br/>
+   * If a multi value (array, collection or map of objects) is passed, then each single object is stored separately.
+   * 
+   * Before to use the specified cluster a check is made to know if is allowed and figures in the configured and the record is valid
+   * following the constraints declared in the schema.
+   * 
+   * @see ORecordSchemaAware#validate()
+   */
+  public Object save(final Object iPojo, final String iClusterName) {
+    return save(iPojo, iClusterName, OPERATION_MODE.SYNCHRONOUS, false, null, null);
+  }
+
+  /**
+   * Saves an object to the database forcing a record cluster where to store it. First checks if the object is new or not. In case
+   * it's new a new ODocument is created and bound to the object, otherwise the ODocument is retrieved and updated. The object is
+   * introspected using the Java Reflection to extract the field values. <br/>
+   * If a multi value (array, collection or map of objects) is passed, then each single object is stored separately.
+   * 
+   * Before to use the specified cluster a check is made to know if is allowed and figures in the configured and the record is valid
+   * following the constraints declared in the schema.
+   * 
+   * @see ORecordSchemaAware#validate()
+   */
+  public <RET> RET save(final Object iPojo, final String iClusterName, OPERATION_MODE iMode, boolean iForceCreate,
+      final ORecordCallback<? extends Number> iRecordCreatedCallback, ORecordCallback<ORecordVersion> iRecordUpdatedCallback) {
+    checkOpeness();
+
+    if (iPojo == null)
+      return null;
+    else if (OMultiValue.isMultiValue(iPojo)) {
+      // MULTI VALUE OBJECT: STORE SINGLE POJOS
+      for (Object pojo : OMultiValue.getMultiValueIterable(iPojo)) {
+        save(pojo, iClusterName);
+      }
+    } else {
+      OSerializationThreadLocal.INSTANCE.get().clear();
+
+      // GET THE ASSOCIATED DOCUMENT
+      final ODocument record = getRecordByUserObject(iPojo, true);
+      try {
+        record.setInternalStatus(com.orientechnologies.orient.core.db.record.ORecordElement.STATUS.MARSHALLING);
+
+        if (!saveOnlyDirty || record.isDirty()) {
+          // REGISTER BEFORE TO SERIALIZE TO AVOID PROBLEMS WITH CIRCULAR DEPENDENCY
+          // registerUserObject(iPojo, record);
+
+          pojo2Stream(iPojo, record);
+
+          underlying.save(record, iClusterName, iMode, iForceCreate, iRecordCreatedCallback, iRecordUpdatedCallback);
+
+          // RE-REGISTER FOR NEW RECORDS SINCE THE ID HAS CHANGED
+          registerUserObject(iPojo, record);
+        }
+      } finally {
+        record.setInternalStatus(com.orientechnologies.orient.core.db.record.ORecordElement.STATUS.LOADED);
+      }
+    }
+    return (RET) iPojo;
+  }
+
+  public ODatabaseObject delete(final Object iPojo) {
+    checkOpeness();
+
+    if (iPojo == null)
+      return this;
+
+    ODocument record = getRecordByUserObject(iPojo, false);
+    if (record == null) {
+      final ORecordId rid = OObjectSerializerHelper.getObjectID(this, iPojo);
+      if (rid == null)
+        throw new OObjectNotDetachedException("Cannot retrieve the object's ID for '" + iPojo + "' because has not been detached");
+
+      record = (ODocument) underlying.load(rid);
+    }
+
+    underlying.delete(record);
+
+    if (getTransaction() instanceof OTransactionNoTx)
+      unregisterPojo(iPojo, record);
+
+    return this;
+  }
+
+  public long countClass(final String iClassName) {
+    checkOpeness();
+    return underlying.countClass(iClassName);
+  }
+
+  public long countClass(final Class<?> iClass) {
+    checkOpeness();
+    return underlying.countClass(iClass.getSimpleName());
+  }
+
+  public ODictionary<Object> getDictionary() {
+    checkOpeness();
+    if (dictionary == null)
+      dictionary = new ODictionaryWrapper(this, underlying.getDictionary().getIndex());
+
+    return dictionary;
+  }
+
+  @Override
+  public ODatabasePojoAbstract<Object> commit() {
+    try {
+      // BY PASS DOCUMENT DB
+      ((ODatabaseRecordTx) underlying.getUnderlying()).commit();
+
+      if (getTransaction().getAllRecordEntries() != null) {
+        // UPDATE ID & VERSION FOR ALL THE RECORDS
+        Object pojo = null;
+        for (ORecordOperation entry : getTransaction().getAllRecordEntries()) {
+          pojo = records2Objects.get(entry.getRecord());
+
+          if (pojo != null)
+            switch (entry.type) {
+            case ORecordOperation.CREATED:
+              rid2Records.put(entry.getRecord().getIdentity(), (ODocument) entry.getRecord());
+              OObjectSerializerHelper.setObjectID(entry.getRecord().getIdentity(), pojo);
+
+            case ORecordOperation.UPDATED:
+              OObjectSerializerHelper.setObjectVersion(entry.getRecord().getRecordVersion().copy(), pojo);
+              break;
+
+            case ORecordOperation.DELETED:
+              OObjectSerializerHelper.setObjectID(null, pojo);
+              OObjectSerializerHelper.setObjectVersion(null, pojo);
+
+              unregisterPojo(pojo, (ODocument) entry.getRecord());
+              break;
+            }
+        }
+      }
+    } finally {
+      getTransaction().close();
+    }
+
+    return this;
+  }
+
+  @Override
+  public ODatabasePojoAbstract<Object> rollback() {
+    try {
+      // COPY ALL TX ENTRIES
+      final List<ORecordOperation> newEntries;
+      if (getTransaction().getCurrentRecordEntries() != null) {
+        newEntries = new ArrayList<ORecordOperation>();
+        for (ORecordOperation entry : getTransaction().getCurrentRecordEntries())
+          if (entry.type == ORecordOperation.CREATED)
+            newEntries.add(entry);
+      } else
+        newEntries = null;
+
+      // BY PASS DOCUMENT DB
+      ((ODatabaseRecordTx) underlying.getUnderlying()).rollback();
+
+      if (newEntries != null) {
+        Object pojo = null;
+        for (ORecordOperation entry : newEntries) {
+          pojo = records2Objects.get(entry.getRecord());
+
+          OObjectSerializerHelper.setObjectID(null, pojo);
+          OObjectSerializerHelper.setObjectVersion(null, pojo);
+        }
+      }
+
+      if (getTransaction().getCurrentRecordEntries() != null)
+        for (ORecordOperation recordEntry : getTransaction().getCurrentRecordEntries()) {
+          rid2Records.remove(recordEntry.getRecord().getIdentity());
+          final Object pojo = records2Objects.remove(recordEntry.getRecord());
+          if (pojo != null)
+            objects2Records.remove(pojo);
+        }
+
+      if (getTransaction().getAllRecordEntries() != null)
+        for (ORecordOperation recordEntry : getTransaction().getAllRecordEntries()) {
+          rid2Records.remove(recordEntry.getRecord().getIdentity());
+          final Object pojo = records2Objects.remove(recordEntry.getRecord());
+          if (pojo != null)
+            objects2Records.remove(pojo);
+        }
+
+    } finally {
+      getTransaction().close();
+    }
+
+    return this;
+  }
+
+  public OEntityManager getEntityManager() {
+    return entityManager;
+  }
+
+  @Override
+  public ODatabaseDocument getUnderlying() {
+    return underlying;
+  }
+
+  /**
+   * Returns the version number of the object. Version starts from 0 assigned on creation.
+   * 
+   * @param iPojo
+   *          User object
+   */
+  @Override
+  public ORecordVersion getVersion(final Object iPojo) {
+    checkOpeness();
+    final ODocument record = getRecordByUserObject(iPojo, false);
+    if (record != null)
+      return record.getRecordVersion();
+
+    return OObjectSerializerHelper.getObjectVersion(iPojo);
+  }
+
+  /**
+   * Returns the object unique identity.
+   * 
+   * @param iPojo
+   *          User object
+   */
+  @Override
+  public ORID getIdentity(final Object iPojo) {
+    checkOpeness();
+    final ODocument record = getRecordByUserObject(iPojo, false);
+    if (record != null)
+      return record.getIdentity();
+    return OObjectSerializerHelper.getObjectID(this, iPojo);
+  }
+
+  public boolean isSaveOnlyDirty() {
+    return saveOnlyDirty;
+  }
+
+  public void setSaveOnlyDirty(boolean saveOnlyDirty) {
+    this.saveOnlyDirty = saveOnlyDirty;
+  }
+
+  public Object newInstance() {
+    checkOpeness();
+    return new ODocument();
+  }
+
+  public <DBTYPE extends ODatabase> DBTYPE checkSecurity(final String iResource, final byte iOperation) {
+    return (DBTYPE) underlying.checkSecurity(iResource, iOperation);
+  }
+
+  public <DBTYPE extends ODatabase> DBTYPE checkSecurity(final String iResource, final int iOperation, Object iResourceSpecific) {
+    return (DBTYPE) underlying.checkSecurity(iResource, iOperation, iResourceSpecific);
+  }
+
+  public <DBTYPE extends ODatabase> DBTYPE checkSecurity(final String iResource, final int iOperation, Object... iResourcesSpecific) {
+    return (DBTYPE) underlying.checkSecurity(iResource, iOperation, iResourcesSpecific);
+  }
+
+  @Override
+  public ODocument pojo2Stream(final Object iPojo, final ODocument iRecord) {
+    return OObjectSerializerHelper.toStream(iPojo, iRecord, getEntityManager(),
+        getMetadata().getSchema().getClass(iPojo.getClass().getSimpleName()), this, this, saveOnlyDirty);
+  }
+
+  @Override
+  public Object stream2pojo(ODocument iRecord, final Object iPojo, final String iFetchPlan) {
+    if (iRecord.getInternalStatus() == ORecordElement.STATUS.NOT_LOADED)
+      iRecord = (ODocument) iRecord.load();
+
+    return OObjectSerializerHelper.fromStream(iRecord, iPojo, getEntityManager(), this, iFetchPlan, lazyLoading);
+  }
+
+  public boolean isLazyLoading() {
+    return lazyLoading;
+  }
+
+  public void setLazyLoading(final boolean lazyLoading) {
+    this.lazyLoading = lazyLoading;
+  }
+
+  public String getType() {
+    return TYPE;
+  }
+
+  public void registerUserObjectAfterLinkSave(ORecordInternal<?> iRecord) {
+    registerUserObject(getUserObjectByRecord(iRecord, null), iRecord);
+  }
+
+  protected void init() {
+    entityManager = OEntityManager.getEntityManagerByDatabaseURL(getURL());
+    entityManager.setClassHandler(new OEntityManagerClassHandler());
+    saveOnlyDirty = OGlobalConfiguration.OBJECT_SAVE_ONLY_DIRTY.getValueAsBoolean();
+    OObjectSerializerHelper.register();
+    lazyLoading = true;
+    if (!isClosed() && entityManager.getEntityClass(OUser.class.getSimpleName()) == null) {
+      entityManager.registerEntityClass(OUser.class);
+      entityManager.registerEntityClass(ORole.class);
+    }
+  }
+
+}