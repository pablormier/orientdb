--- conflicted
+++ resolved
@@ -1,278 +1,274 @@
-<?xml version="1.0" encoding="UTF-8"?>
-<project basedir="." default="installg" name="orient-ant">
-    <!-- Copyright (c) 1999-2013 Orient Technologies LTD - LICENSE: Apache 2.0 -->
-
-    <property environment="env"/>
-    <property name="vendor" value="Orient Technologies Ltd"/>
-    <property name="product" value="OrientDB"/>
-<<<<<<< HEAD
-    <property name="version" value="2.0-SNAPSHOT"/>
-=======
-    <property name="version" value="1.7.6-SNAPSHOT"/>
->>>>>>> 9511c63d
-    <condition property="community.release" value="${releaseHome}/orientdb-community-${version}"
-               else="../releases/orientdb-community-${version}">
-        <isset property="releaseHome"/>
-    </condition>
-
-    <property name="env.ORIENTDB_HOME" value="${community.release}"/>
-
-    <buildnumber file="build.number"/>
-
-    <macrodef name="delegate">
-        <attribute name="target"/>
-        <sequential>
-            <subant target="@{target}">
-                <property name="global.lib" value="../${community.release}/lib"/>
-                <property name="version" value="${version}"/>
-
-                <fileset dir="commons" includes="build.xml"/>
-                <fileset dir="core" includes="build.xml"/>
-                <fileset dir="nativeos" includes="build.xml"/>
-                <fileset dir="object" includes="build.xml"/>
-                <fileset dir="enterprise" includes="build.xml"/>
-                <fileset dir="client" includes="build.xml"/>
-                <fileset dir="server" includes="build.xml"/>
-                <fileset dir="distributed" includes="build.xml"/>
-                <fileset dir="tools" includes="build.xml"/>
-                <fileset dir="graphdb" includes="build.xml"/>
-                <fileset dir="tests" includes="build.xml"/>
-            </subant>
-
-           <echo>   ___   ___  ____    _  </echo>
-           <echo> .'   `.|_  ||_  _|  | | </echo>
-           <echo>/  .-.  \ | |_/ /    | | </echo>
-           <echo>| |   | | |  __'.    |_| </echo>
-           <echo>\  `-'  /_| |  \ \_   _  </echo>
-           <echo> `.___.'|____||____| (_) </echo>
-        </sequential>
-
-    </macrodef>
-
-    <target name="init">
-     <echo>           .                                          </echo>
-     <echo>          .`        `                                 </echo>
-     <echo>          ,      `:.                                  </echo>
-     <echo>         `,`    ,:`                                   </echo>
-     <echo>         .,.   :,,                                    </echo>
-     <echo>         .,,  ,,,                                     </echo>
-     <echo>    .    .,.:::::  ````                                 :::::::::     :::::::::</echo>
-     <echo>    ,`   .::,,,,::.,,,,,,`;;                      .:    ::::::::::    :::    :::</echo>
-     <echo>    `,.  ::,,,,,,,:.,,.`  `                       .:    :::      :::  :::     :::</echo>
-     <echo>     ,,:,:,,,,,,,,::.   `        `         ``     .:    :::      :::  :::     :::</echo>
-     <echo>      ,,:.,,,,,,,,,: `::, ,,   ::,::`   : :,::`  ::::   :::      :::  :::    :::</echo>
-     <echo>       ,:,,,,,,,,,,::,:   ,,  :.    :   ::    :   .:    :::      :::  :::::::</echo>
-     <echo>        :,,,,,,,,,,:,::   ,,  :      :  :     :   .:    :::      :::  :::::::::</echo>
-     <echo>  `     :,,,,,,,,,,:,::,  ,, .::::::::  :     :   .:    :::      :::  :::     :::</echo>
-     <echo>  `,...,,:,,,,,,,,,: .:,. ,, ,,         :     :   .:    :::      :::  :::     :::</echo>
-     <echo>    .,,,,::,,,,,,,:  `: , ,,  :     `   :     :   .:    :::      :::  :::     :::</echo>
-     <echo>      ...,::,,,,::.. `:  .,,  :,    :   :     :   .:    :::::::::::   :::     :::</echo>
-     <echo>           ,::::,,,. `:   ,,   :::::    :     :   .:    :::::::::     ::::::::::</echo>
-     <echo>           ,,:` `,,.                                  </echo>
-     <echo>          ,,,    .,`                                  </echo>
-     <echo>         ,,.     `,                                          GRAPH DATABASE</echo>
-     <echo>       ``        `.                                        COMMUNITY  EDITION</echo>
-     <echo>                 ``                                         www.orientdb.org</echo>
-     <echo>                 `                                    </echo>
-
-        <mkdir dir="${community.release}"/>
-        <mkdir dir="${community.release}/log"/>
-        <mkdir dir="${community.release}/databases"/>
-    </target>
-
-    <target name="clean" depends="init">
-        <delegate target="clean"/>
-        <delete dir="${community.release}"/>
-    </target>
-
-    <target name="compile" depends="init">
-        <delegate target="compile"/>
-    </target>
-
-
-    <target name="javadoc" depends="init">
-        <!-- YOU NEED TO INSTALL GRAPH-VIZ TO GENERATE UML DIAGRAMS, OTHERWISE DISABLE IT TO HAVE PLAIN JAVADOCS -->
-        <javadoc sourcepath="." packagenames="com.orientechnologies.*,com.tinkerpop.blueprints.*"
-                 excludepackagenames="com.orientechnologies.core.storage.*,com.orientechnologies.core.iterator.*,com.orientechnologies.core.processor.*"
-                 destdir="${community.release}/javadoc"
-                 public="true"
-                 useexternalfile="yes" linksource="yes" author="true" version="true" use="yes" verbose="no"
-                 windowtitle="OrientDB Community Edition v${version} Javadocs"
-                 header="&lt;center&gt;&lt;a href='http://www.orientdb.org' target='_parent'&gt;OrientDB v${version} Javadocs&lt;/a&gt;"
-                 footer="&lt;center&gt;Copyrights 2010-2013 (c) &lt;a href='http://www.orientechnologies.com' target='_parent'&gt;Orient Technologies&lt;/a&gt;. All Rights Reserved. This software is released as Open Source using the &lt;a target='_parent' href='http://www.apache.org/licenses/LICENSE-2.0'&gt;Apache 2.0 license&lt;/a&gt;.&lt;/center&gt;"
-                 overview="overview.html"
-                 maxmemory="4G">
-            <classpath>
-                <fileset dir=".">
-                    <include name="object/lib/hibernate-jpa-2.0-api-1.0.0.Final.jar"/>
-                </fileset>
-            </classpath>
-            <fileset dir="." defaultexcludes="yes">
-                <include name="core/src/main/java/**/*.java"/>
-                <include name="object/src/main/java/**/*.java"/>
-                <include name="../../os/tinkerpop/blueprints/blueprints-core/src/main/java/**/*.java"/>
-                <include name="graphdb/src/main/java/**/*.java"/>
-            </fileset>
-            <doclet name="org.umlgraph.doclet.UmlGraphDoc" path="_base/lib/UmlGraph.jar">
-                <param name="-hide" value="java.*"/>
-                <param name="-collpackages" value="java.util.*"/>
-                <param name="-qualify"/>
-                <param name="-inferrel"/>
-                <param name="-inferdep"/>
-                <param name="-postfixpackage"/>
-                <param name="-nodefontsize" value="9"/>
-                <param name="-nodefontpackagesize" value="7"/>
-                <param name="-nodefontabstractname" value="Sans Not-Rotated"/>
-                <param name="-nodefontclassabstractname" value="Sans Not-Rotated"/>
-                <!--     -->
-                <param name="-link" value="http://java.sun.com/j2se/1.5.0/docs/guide/javadoc/doclet/spec"/>
-                <param name="-link" value="http://java.sun.com/j2se/1.5/docs/api"/>
-            </doclet>
-        </javadoc>
-    </target>
-
-    <target name="install" depends="init">
-        <delegate target="install"/>
-
-        <copy todir="${community.release}/" flatten="true">
-            <fileset dir="." includes="*.txt"/>
-        </copy>
-
-        <copy todir="${community.release}/bin/" flatten="true" overwrite="true">
-            <fileset dir="."
-                     includes="tools/script/*.sh tools/script/*.bat server/script/*.sh server/script/*.bat distributed/script/*.sh distributed/script/*.bat graphdb/script/*.sh graphdb/script/*.bat"/>
-            <filterset>
-                <filter token="VERSION" value="${version}"/>
-                <filter token="BUILD" value="${build.number}"/>
-            </filterset>
-        </copy>
-        <chmod perm="u+x" verbose="yes">
-            <fileset dir="${community.release}/bin">
-                <include name="**/*.sh"/>
-            </fileset>
-        </chmod>
-
-        <copy todir="${community.release}/www/">
-            <fileset dir="server/src/site"/>
-        </copy>
-
-        <copy todir="${community.release}/plugins/">
-            <fileset dir="server/plugins"/>
-        </copy>
-
-        <copy todir="${community.release}/config/" flatten="true" overwrite="true">
-            <fileset dir="." includes="tools/config/*"/>
-            <fileset dir="." includes="server/config/*"/>
-            <fileset dir="." includes="distributed/config/*"/>
-            <fileset dir="graphdb/config" includes="*.xml" erroronmissingdir="false"/>
-        </copy>
-
-        <copy todir="${community.release}/lib" flatten="true">
-            <fileset dir="distributed/lib" includes="*.jar"/>
-            <fileset dir="graphdb/lib" includes="*.jar"/>
-        </copy>
-
-
-        <copy todir="${community.release}/benchmarks" flatten="true">
-            <fileset dir="." includes="server/benchmarks/*"/>
-        </copy>
-
-        <delete dir="${community.release}/databases"/>
-        <java fork="true" dir="graphdb" classname="com.orientechnologies.orient.graph.blueprints.TestLoadGraph">
-            <classpath>
-                <fileset dir="${community.release}/lib" includes="*.jar"/>
-            </classpath>
-        </java>
-
-        <copy todir="${community.release}/databases/GratefulDeadConcerts" failonerror="false">
-            <fileset dir="graphdb/target/databases/GratefulDeadConcerts/" includes="*"/>
-        </copy>
-
-        <delete includeEmptyDirs="true">
-            <fileset dir="${community.release}/log/" includes="**/*"/>
-        </delete>
-    </target>
-
-    <target name="installg" depends="install">
-    </target>
-
-    <target name="md5" depends="init">
-        <checksum algorithm="MD5" fileext=".md5">
-            <fileset dir="${community.release}/lib">
-                <include name="*.jar"/>
-            </fileset>
-        </checksum>
-
-        <checksum algorithm="SHA" fileext=".sha1">
-            <fileset dir="${community.release}/lib">
-                <include name="*.jar"/>
-            </fileset>
-        </checksum>
-    </target>
-
-    <target name="test" depends="install">
-        <subant target="test">
-            <property name="global.lib" value="../${community.release}/lib"/>
-            <property name="orient.path" value="../${community.release}"/>
-            <fileset dir="tests" includes="build.xml"/>
-        </subant>
-    </target>
-
-    <target name="test-local" depends="install">
-        <subant target="test-local">
-            <property name="global.lib" value="../${community.release}/lib"/>
-            <property name="orient.path" value="../${community.release}"/>
-            <fileset dir="tests" includes="build.xml"/>
-        </subant>
-    </target>
-
-    <target name="test-plocal" depends="install">
-        <subant target="test-plocal">
-            <property name="global.lib" value="../${community.release}/lib"/>
-            <property name="orient.path" value="../${community.release}"/>
-            <fileset dir="tests" includes="build.xml"/>
-        </subant>
-    </target>
-
-    <target name="test-memory" depends="install">
-        <subant target="test-memory">
-            <property name="global.lib" value="../${community.release}/lib"/>
-            <property name="orient.path" value="../${community.release}"/>
-            <fileset dir="tests" includes="build.xml"/>
-        </subant>
-    </target>
-
-
-    <target name="test-remote" depends="install">
-        <subant target="test-remote">
-            <property name="global.lib" value="../${community.release}/lib"/>
-            <property name="orient.path" value="../${community.release}"/>
-            <fileset dir="tests" includes="build.xml"/>
-        </subant>
-    </target>
-
-    <target name="stress-test">
-        <subant target="stress-test">
-            <property name="global.lib" value="../${community.release}/lib"/>
-            <property name="orient.path" value="../${community.release}"/>
-            <fileset dir="tests" includes="build.xml"/>
-        </subant>
-    </target>
-
-    <target name="release" depends="install">
-        <mkdir dir="${community.release}"/>
-        <delete file="../releases/orientdb-community-${version}.zip"/>
-        <zip destfile="../releases/orientdb-community-${version}.zip" basedir="../releases" level="9" update="false"
-             includes="orientdb-community-${version}/" excludes="**/*.log.*"/>
-        <tar destfile="../releases/orientdb-community-${version}.tar.gz" compression="gzip">
-            <tarfileset dir="../releases/orientdb-community-${version}">
-                <include name="**"/>
-                <exclude name="**/*.sh"/>
-            </tarfileset>
-            <tarfileset dir="../releases/orientdb-community-${version}" mode="755">
-                <include name="**/*.sh"/>
-            </tarfileset>
-        </tar>
-    </target>
-
-</project>
+<?xml version="1.0" encoding="UTF-8"?>
+<project basedir="." default="installg" name="orient-ant">
+    <!-- Copyright (c) 1999-2013 Orient Technologies LTD - LICENSE: Apache 2.0 -->
+
+    <property environment="env"/>
+    <property name="vendor" value="Orient Technologies Ltd"/>
+    <property name="product" value="OrientDB"/>
+    <property name="version" value="2.0-SNAPSHOT"/>
+    <condition property="community.release" value="${releaseHome}/orientdb-community-${version}"
+               else="../releases/orientdb-community-${version}">
+        <isset property="releaseHome"/>
+    </condition>
+
+    <property name="env.ORIENTDB_HOME" value="${community.release}"/>
+
+    <buildnumber file="build.number"/>
+
+    <macrodef name="delegate">
+        <attribute name="target"/>
+        <sequential>
+            <subant target="@{target}">
+                <property name="global.lib" value="../${community.release}/lib"/>
+                <property name="version" value="${version}"/>
+
+                <fileset dir="commons" includes="build.xml"/>
+                <fileset dir="core" includes="build.xml"/>
+                <fileset dir="nativeos" includes="build.xml"/>
+                <fileset dir="object" includes="build.xml"/>
+                <fileset dir="enterprise" includes="build.xml"/>
+                <fileset dir="client" includes="build.xml"/>
+                <fileset dir="server" includes="build.xml"/>
+                <fileset dir="distributed" includes="build.xml"/>
+                <fileset dir="tools" includes="build.xml"/>
+                <fileset dir="graphdb" includes="build.xml"/>
+                <fileset dir="tests" includes="build.xml"/>
+            </subant>
+
+           <echo>   ___   ___  ____    _  </echo>  
+           <echo> .'   `.|_  ||_  _|  | | </echo>
+           <echo>/  .-.  \ | |_/ /    | | </echo>
+           <echo>| |   | | |  __'.    |_| </echo>
+           <echo>\  `-'  /_| |  \ \_   _  </echo>
+           <echo> `.___.'|____||____| (_) </echo>
+        </sequential>
+
+    </macrodef>
+
+    <target name="init">
+     <echo>           .                                          </echo>
+     <echo>          .`        `                                 </echo>
+     <echo>          ,      `:.                                  </echo>
+     <echo>         `,`    ,:`                                   </echo>
+     <echo>         .,.   :,,                                    </echo>
+     <echo>         .,,  ,,,                                     </echo>
+     <echo>    .    .,.:::::  ````                                 :::::::::     :::::::::</echo>
+     <echo>    ,`   .::,,,,::.,,,,,,`;;                      .:    ::::::::::    :::    :::</echo>
+     <echo>    `,.  ::,,,,,,,:.,,.`  `                       .:    :::      :::  :::     :::</echo>
+     <echo>     ,,:,:,,,,,,,,::.   `        `         ``     .:    :::      :::  :::     :::</echo>
+     <echo>      ,,:.,,,,,,,,,: `::, ,,   ::,::`   : :,::`  ::::   :::      :::  :::    :::</echo>
+     <echo>       ,:,,,,,,,,,,::,:   ,,  :.    :   ::    :   .:    :::      :::  :::::::</echo>
+     <echo>        :,,,,,,,,,,:,::   ,,  :      :  :     :   .:    :::      :::  :::::::::</echo>
+     <echo>  `     :,,,,,,,,,,:,::,  ,, .::::::::  :     :   .:    :::      :::  :::     :::</echo>
+     <echo>  `,...,,:,,,,,,,,,: .:,. ,, ,,         :     :   .:    :::      :::  :::     :::</echo>
+     <echo>    .,,,,::,,,,,,,:  `: , ,,  :     `   :     :   .:    :::      :::  :::     :::</echo>
+     <echo>      ...,::,,,,::.. `:  .,,  :,    :   :     :   .:    :::::::::::   :::     :::</echo>
+     <echo>           ,::::,,,. `:   ,,   :::::    :     :   .:    :::::::::     ::::::::::</echo>
+     <echo>           ,,:` `,,.                                  </echo>
+     <echo>          ,,,    .,`                                  </echo>
+     <echo>         ,,.     `,                                          GRAPH DATABASE</echo>
+     <echo>       ``        `.                                        COMMUNITY  EDITION</echo>
+     <echo>                 ``                                         www.orientdb.org</echo>
+     <echo>                 `                                    </echo>
+
+        <mkdir dir="${community.release}"/>
+        <mkdir dir="${community.release}/log"/>
+        <mkdir dir="${community.release}/databases"/>
+    </target>
+
+    <target name="clean" depends="init">
+        <delegate target="clean"/>
+        <delete dir="${community.release}"/>
+    </target>
+
+    <target name="compile" depends="init">
+        <delegate target="compile"/>
+    </target>
+
+
+    <target name="javadoc" depends="init">
+        <!-- YOU NEED TO INSTALL GRAPH-VIZ TO GENERATE UML DIAGRAMS, OTHERWISE DISABLE IT TO HAVE PLAIN JAVADOCS -->
+        <javadoc sourcepath="." packagenames="com.orientechnologies.*,com.tinkerpop.blueprints.*"
+                 excludepackagenames="com.orientechnologies.core.storage.*,com.orientechnologies.core.iterator.*,com.orientechnologies.core.processor.*"
+                 destdir="${community.release}/javadoc"
+                 public="true"
+                 useexternalfile="yes" linksource="yes" author="true" version="true" use="yes" verbose="no"
+                 windowtitle="OrientDB Community Edition v${version} Javadocs"
+                 header="&lt;center&gt;&lt;a href='http://www.orientdb.org' target='_parent'&gt;OrientDB v${version} Javadocs&lt;/a&gt;"
+                 footer="&lt;center&gt;Copyrights 2010-2013 (c) &lt;a href='http://www.orientechnologies.com' target='_parent'&gt;Orient Technologies&lt;/a&gt;. All Rights Reserved. This software is released as Open Source using the &lt;a target='_parent' href='http://www.apache.org/licenses/LICENSE-2.0'&gt;Apache 2.0 license&lt;/a&gt;.&lt;/center&gt;"
+                 overview="overview.html"
+                 maxmemory="4G">
+            <classpath>
+                <fileset dir=".">
+                    <include name="object/lib/hibernate-jpa-2.0-api-1.0.0.Final.jar"/>
+                </fileset>
+            </classpath>
+            <fileset dir="." defaultexcludes="yes">
+                <include name="core/src/main/java/**/*.java"/>
+                <include name="object/src/main/java/**/*.java"/>
+                <include name="../../os/tinkerpop/blueprints/blueprints-core/src/main/java/**/*.java"/>
+                <include name="graphdb/src/main/java/**/*.java"/>
+            </fileset>
+            <doclet name="org.umlgraph.doclet.UmlGraphDoc" path="_base/lib/UmlGraph.jar">
+                <param name="-hide" value="java.*"/>
+                <param name="-collpackages" value="java.util.*"/>
+                <param name="-qualify"/>
+                <param name="-inferrel"/>
+                <param name="-inferdep"/>
+                <param name="-postfixpackage"/>
+                <param name="-nodefontsize" value="9"/>
+                <param name="-nodefontpackagesize" value="7"/>
+                <param name="-nodefontabstractname" value="Sans Not-Rotated"/>
+                <param name="-nodefontclassabstractname" value="Sans Not-Rotated"/>
+                <!--     -->
+                <param name="-link" value="http://java.sun.com/j2se/1.5.0/docs/guide/javadoc/doclet/spec"/>
+                <param name="-link" value="http://java.sun.com/j2se/1.5/docs/api"/>
+            </doclet>
+        </javadoc>
+    </target>
+
+    <target name="install" depends="init">
+        <delegate target="install"/>
+
+        <copy todir="${community.release}/" flatten="true">
+            <fileset dir="." includes="*.txt"/>
+        </copy>
+
+        <copy todir="${community.release}/bin/" flatten="true" overwrite="true">
+            <fileset dir="."
+                     includes="tools/script/*.sh tools/script/*.bat server/script/*.sh server/script/*.bat distributed/script/*.sh distributed/script/*.bat graphdb/script/*.sh graphdb/script/*.bat"/>
+            <filterset>
+                <filter token="VERSION" value="${version}"/>
+                <filter token="BUILD" value="${build.number}"/>
+            </filterset>
+        </copy>
+        <chmod perm="u+x" verbose="yes">
+            <fileset dir="${community.release}/bin">
+                <include name="**/*.sh"/>
+            </fileset>
+        </chmod>
+
+        <copy todir="${community.release}/www/">
+            <fileset dir="server/src/site"/>
+        </copy>
+
+        <copy todir="${community.release}/plugins/">
+            <fileset dir="server/plugins"/>
+        </copy>
+
+        <copy todir="${community.release}/config/" flatten="true" overwrite="true">
+            <fileset dir="." includes="tools/config/*"/>
+            <fileset dir="." includes="server/config/*"/>
+            <fileset dir="." includes="distributed/config/*"/>
+            <fileset dir="graphdb/config" includes="*.xml" erroronmissingdir="false"/>
+        </copy>
+
+        <copy todir="${community.release}/lib" flatten="true">
+            <fileset dir="distributed/lib" includes="*.jar"/>
+            <fileset dir="graphdb/lib" includes="*.jar"/>
+        </copy>
+
+
+        <copy todir="${community.release}/benchmarks" flatten="true">
+            <fileset dir="." includes="server/benchmarks/*"/>
+        </copy>
+
+        <delete dir="${community.release}/databases"/>
+        <java fork="true" dir="graphdb" classname="com.orientechnologies.orient.graph.blueprints.TestLoadGraph">
+            <classpath>
+                <fileset dir="${community.release}/lib" includes="*.jar"/>
+            </classpath>
+        </java>
+
+        <copy todir="${community.release}/databases/GratefulDeadConcerts" failonerror="false">
+            <fileset dir="graphdb/target/databases/GratefulDeadConcerts/" includes="*"/>
+        </copy>
+
+        <delete includeEmptyDirs="true">
+            <fileset dir="${community.release}/log/" includes="**/*"/>
+        </delete>
+    </target>
+
+    <target name="installg" depends="install">
+    </target>
+
+    <target name="md5" depends="init">
+        <checksum algorithm="MD5" fileext=".md5">
+            <fileset dir="${community.release}/lib">
+                <include name="*.jar"/>
+            </fileset>
+        </checksum>
+
+        <checksum algorithm="SHA" fileext=".sha1">
+            <fileset dir="${community.release}/lib">
+                <include name="*.jar"/>
+            </fileset>
+        </checksum>
+    </target>
+
+    <target name="test" depends="install">
+        <subant target="test">
+            <property name="global.lib" value="../${community.release}/lib"/>
+            <property name="orient.path" value="../${community.release}"/>
+            <fileset dir="tests" includes="build.xml"/>
+        </subant>
+    </target>
+
+    <target name="test-local" depends="install">
+        <subant target="test-local">
+            <property name="global.lib" value="../${community.release}/lib"/>
+            <property name="orient.path" value="../${community.release}"/>
+            <fileset dir="tests" includes="build.xml"/>
+        </subant>
+    </target>
+
+    <target name="test-plocal" depends="install">
+        <subant target="test-plocal">
+            <property name="global.lib" value="../${community.release}/lib"/>
+            <property name="orient.path" value="../${community.release}"/>
+            <fileset dir="tests" includes="build.xml"/>
+        </subant>
+    </target>
+
+    <target name="test-memory" depends="install">
+        <subant target="test-memory">
+            <property name="global.lib" value="../${community.release}/lib"/>
+            <property name="orient.path" value="../${community.release}"/>
+            <fileset dir="tests" includes="build.xml"/>
+        </subant>
+    </target>
+
+
+    <target name="test-remote" depends="install">
+        <subant target="test-remote">
+            <property name="global.lib" value="../${community.release}/lib"/>
+            <property name="orient.path" value="../${community.release}"/>
+            <fileset dir="tests" includes="build.xml"/>
+        </subant>
+    </target>
+
+    <target name="stress-test">
+        <subant target="stress-test">
+            <property name="global.lib" value="../${community.release}/lib"/>
+            <property name="orient.path" value="../${community.release}"/>
+            <fileset dir="tests" includes="build.xml"/>
+        </subant>
+    </target>
+
+    <target name="release" depends="install">
+        <mkdir dir="${community.release}"/>
+        <delete file="../releases/orientdb-community-${version}.zip"/>
+        <zip destfile="../releases/orientdb-community-${version}.zip" basedir="../releases" level="9" update="false"
+             includes="orientdb-community-${version}/" excludes="**/*.log.*"/>
+        <tar destfile="../releases/orientdb-community-${version}.tar.gz" compression="gzip">
+            <tarfileset dir="../releases/orientdb-community-${version}">
+                <include name="**"/>
+                <exclude name="**/*.sh"/>
+            </tarfileset>
+            <tarfileset dir="../releases/orientdb-community-${version}" mode="755">
+                <include name="**/*.sh"/>
+            </tarfileset>
+        </tar>
+    </target>
+
+</project>