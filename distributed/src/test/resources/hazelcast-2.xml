<?xml version="1.0" encoding="UTF-8"?>
<!-- ~ Copyright (c) 2008-2012, Hazel Bilisim Ltd. All Rights Reserved. ~ 
	~ Licensed under the Apache License, Version 2.0 (the "License"); ~ you may 
	not use this file except in compliance with the License. ~ You may obtain 
	a copy of the License at ~ ~ http://www.apache.org/licenses/LICENSE-2.0 ~ 
	~ Unless required by applicable law or agreed to in writing, software ~ distributed 
	under the License is distributed on an "AS IS" BASIS, ~ WITHOUT WARRANTIES 
	OR CONDITIONS OF ANY KIND, either express or implied. ~ See the License for 
	the specific language governing permissions and ~ limitations under the License. -->

<hazelcast
<<<<<<< HEAD
        xsi:schemaLocation="http://www.hazelcast.com/schema/config hazelcast-config-2.1.xsd"
        xmlns="http://www.hazelcast.com/schema/config" xmlns:xsi="http://www.w3.org/2001/XMLSchema-instance">
    <group>
        <name>orientdb</name>
        <password>orientdb</password>
    </group>
    <network>
        <port auto-increment="false">2436</port>
        <join>
            <multicast enabled="true">
                <multicast-group>224.2.2.3</multicast-group>
                <multicast-port>2434</multicast-port>
            </multicast>
        </join>
    </network>
    <executor-service>
        <core-pool-size>1</core-pool-size>
        <max-pool-size>16</max-pool-size>
        <keep-alive-seconds>60</keep-alive-seconds>
    </executor-service>
    <!-- Add your own semaphore configurations here: <semaphore name="default">
        <initial-permits>10</initial-permits> <semaphore-factory enabled="true">
        <class-name>com.acme.MySemaphoreFactory</class-name> </semaphore-factory>
        </semaphore> -->
=======
	xsi:schemaLocation="http://www.hazelcast.com/schema/config hazelcast-config-2.1.xsd"
	xmlns="http://www.hazelcast.com/schema/config" xmlns:xsi="http://www.w3.org/2001/XMLSchema-instance">
	<group>
		<name>orientdb</name>
		<password>orientdb</password>
	</group>
	<network>
		<port auto-increment="false">2436</port>
		<join>
			<multicast enabled="true">
				<multicast-group>224.2.2.3</multicast-group>
				<multicast-port>2434</multicast-port>
			</multicast>
		</join>
	</network>
	<executor-service>
		<core-pool-size>1</core-pool-size>
		<max-pool-size>16</max-pool-size>
		<keep-alive-seconds>60</keep-alive-seconds>
	</executor-service>
	<!-- Add your own semaphore configurations here: <semaphore name="default"> 
		<initial-permits>10</initial-permits> <semaphore-factory enabled="true"> 
		<class-name>com.acme.MySemaphoreFactory</class-name> </semaphore-factory> 
		</semaphore> -->
>>>>>>> 7c217f28

    <!-- Add your own map merge policy implementations here: <merge-policies>
        <map-merge-policy name="MY_MERGE_POLICY"> <class-name>com.acme.MyOwnMergePolicy</class-name>
        </map-merge-policy> </merge-policies> -->

</hazelcast><|MERGE_RESOLUTION|>--- conflicted
+++ resolved
@@ -9,32 +9,6 @@
 	the specific language governing permissions and ~ limitations under the License. -->
 
 <hazelcast
-<<<<<<< HEAD
-        xsi:schemaLocation="http://www.hazelcast.com/schema/config hazelcast-config-2.1.xsd"
-        xmlns="http://www.hazelcast.com/schema/config" xmlns:xsi="http://www.w3.org/2001/XMLSchema-instance">
-    <group>
-        <name>orientdb</name>
-        <password>orientdb</password>
-    </group>
-    <network>
-        <port auto-increment="false">2436</port>
-        <join>
-            <multicast enabled="true">
-                <multicast-group>224.2.2.3</multicast-group>
-                <multicast-port>2434</multicast-port>
-            </multicast>
-        </join>
-    </network>
-    <executor-service>
-        <core-pool-size>1</core-pool-size>
-        <max-pool-size>16</max-pool-size>
-        <keep-alive-seconds>60</keep-alive-seconds>
-    </executor-service>
-    <!-- Add your own semaphore configurations here: <semaphore name="default">
-        <initial-permits>10</initial-permits> <semaphore-factory enabled="true">
-        <class-name>com.acme.MySemaphoreFactory</class-name> </semaphore-factory>
-        </semaphore> -->
-=======
 	xsi:schemaLocation="http://www.hazelcast.com/schema/config hazelcast-config-2.1.xsd"
 	xmlns="http://www.hazelcast.com/schema/config" xmlns:xsi="http://www.w3.org/2001/XMLSchema-instance">
 	<group>
@@ -59,10 +33,9 @@
 		<initial-permits>10</initial-permits> <semaphore-factory enabled="true"> 
 		<class-name>com.acme.MySemaphoreFactory</class-name> </semaphore-factory> 
 		</semaphore> -->
->>>>>>> 7c217f28
 
-    <!-- Add your own map merge policy implementations here: <merge-policies>
-        <map-merge-policy name="MY_MERGE_POLICY"> <class-name>com.acme.MyOwnMergePolicy</class-name>
-        </map-merge-policy> </merge-policies> -->
+	<!-- Add your own map merge policy implementations here: <merge-policies> 
+		<map-merge-policy name="MY_MERGE_POLICY"> <class-name>com.acme.MyOwnMergePolicy</class-name> 
+		</map-merge-policy> </merge-policies> -->
 
 </hazelcast>