--- conflicted
+++ resolved
@@ -1,713 +1,706 @@
-/*
- * Copyright 2010-2012 Luca Garulli (l.garulli--at--orientechnologies.com)
- *
- * Licensed under the Apache License, Version 2.0 (the "License");
- * you may not use this file except in compliance with the License.
- * You may obtain a copy of the License at
- *
- *     http://www.apache.org/licenses/LICENSE-2.0
- *
- * Unless required by applicable law or agreed to in writing, software
- * distributed under the License is distributed on an "AS IS" BASIS,
- * WITHOUT WARRANTIES OR CONDITIONS OF ANY KIND, either express or implied.
- * See the License for the specific language governing permissions and
- * limitations under the License.
- */
-package com.orientechnologies.orient.server.hazelcast;
-
-import java.io.ByteArrayInputStream;
-import java.io.File;
-import java.io.FileNotFoundException;
-import java.io.IOException;
-import java.io.Serializable;
-import java.util.ArrayList;
-import java.util.Date;
-import java.util.HashMap;
-import java.util.List;
-import java.util.Map;
-import java.util.Map.Entry;
-import java.util.Set;
-import java.util.concurrent.ConcurrentHashMap;
-import java.util.concurrent.locks.Lock;
-
-import com.hazelcast.config.FileSystemXmlConfig;
-import com.hazelcast.config.QueueConfig;
-import com.hazelcast.core.EntryEvent;
-import com.hazelcast.core.EntryListener;
-import com.hazelcast.core.Hazelcast;
-import com.hazelcast.core.HazelcastInstance;
-import com.hazelcast.core.IMap;
-import com.hazelcast.core.IQueue;
-import com.hazelcast.core.Member;
-import com.hazelcast.core.MembershipEvent;
-import com.hazelcast.core.MembershipListener;
-import com.orientechnologies.common.io.OFileUtils;
-import com.orientechnologies.common.log.OLogManager;
-import com.orientechnologies.common.parser.OSystemVariableResolver;
-import com.orientechnologies.common.profiler.OProfilerEntry;
-import com.orientechnologies.common.util.OArrays;
-import com.orientechnologies.orient.core.Orient;
-import com.orientechnologies.orient.core.db.ODatabase;
-import com.orientechnologies.orient.core.db.ODatabaseComplex;
-import com.orientechnologies.orient.core.db.document.ODatabaseDocumentTx;
-import com.orientechnologies.orient.core.exception.OConfigurationException;
-import com.orientechnologies.orient.core.metadata.schema.OType;
-import com.orientechnologies.orient.core.record.impl.ODocument;
-import com.orientechnologies.orient.core.type.OBuffer;
-import com.orientechnologies.orient.server.OClientConnectionManager;
-import com.orientechnologies.orient.server.OServer;
-import com.orientechnologies.orient.server.config.OServerConfiguration;
-import com.orientechnologies.orient.server.config.OServerHandlerConfiguration;
-import com.orientechnologies.orient.server.config.OServerParameterConfiguration;
-import com.orientechnologies.orient.server.distributed.ODistributedAbstractPlugin;
-import com.orientechnologies.orient.server.distributed.ODistributedConfiguration;
-import com.orientechnologies.orient.server.distributed.ODistributedException;
-import com.orientechnologies.orient.server.distributed.ODistributedPartition;
-import com.orientechnologies.orient.server.distributed.ODistributedRequest;
-import com.orientechnologies.orient.server.distributed.ODistributedRequest.EXECUTION_MODE;
-import com.orientechnologies.orient.server.distributed.ODistributedResponse;
-import com.orientechnologies.orient.server.distributed.ODistributedServerLog;
-import com.orientechnologies.orient.server.distributed.ODistributedServerLog.DIRECTION;
-import com.orientechnologies.orient.server.distributed.conflict.OReplicationConflictResolver;
-import com.orientechnologies.orient.server.distributed.task.OAbstractRemoteTask;
-import com.orientechnologies.orient.server.distributed.task.ODeployDatabaseTask;
-import com.orientechnologies.orient.server.network.OServerNetworkListener;
-
-/**
- * Hazelcast implementation for clustering.
- * 
- * @author Luca Garulli (l.garulli--at--orientechnologies.com)
- * 
- */
-public class OHazelcastPlugin extends ODistributedAbstractPlugin implements MembershipListener, EntryListener<String, Object> {
-
-  protected static final String                 CONFIG_NODE_PREFIX     = "node.";
-  protected static final String                 CONFIG_DATABASE_PREFIX = "database.";
-
-  protected String                              nodeId;
-  protected String                              hazelcastConfigFile    = "hazelcast.xml";
-  protected Map<String, Member>                 cachedClusterNodes     = new ConcurrentHashMap<String, Member>();
-  protected OHazelcastDistributedMessageService messageService;
-  protected long                                timeOffset             = 0;
-  protected Date                                startedOn              = new Date();
-
-  protected volatile STATUS                     status                 = STATUS.OFFLINE;
-
-  protected String                              membershipListenerRegistration;
-
-  protected volatile HazelcastInstance          hazelcastInstance;
-  protected Object                              installDatabaseLock    = new Object();
-
-  public OHazelcastPlugin() {
-  }
-
-  @Override
-  public void config(final OServer iServer, final OServerParameterConfiguration[] iParams) {
-    super.config(iServer, iParams);
-
-    if (nodeName == null) {
-      // GENERATE NODE NAME
-      nodeName = "node" + System.currentTimeMillis();
-      OLogManager.instance().warn(this, "Generating new node name for current node: %s", nodeName);
-
-      // SALVE THE NODE NAME IN CONFIGURATION
-      boolean found = false;
-      final OServerConfiguration cfg = iServer.getConfiguration();
-      for (OServerHandlerConfiguration h : cfg.handlers) {
-        if (h.clazz.equals(getClass().getName())) {
-          for (OServerParameterConfiguration p : h.parameters) {
-            if (p.name.equals("nodeName")) {
-              found = true;
-              p.value = nodeName;
-              break;
-            }
-          }
-
-          if (!found) {
-            h.parameters = OArrays.copyOf(h.parameters, h.parameters.length + 1);
-            h.parameters[h.parameters.length - 1] = new OServerParameterConfiguration("nodeName", nodeName);
-          }
-
-          try {
-            iServer.saveConfiguration();
-          } catch (IOException e) {
-            throw new OConfigurationException("Cannot save server configuration", e);
-          }
-          break;
-        }
-      }
-    }
-
-    for (OServerParameterConfiguration param : iParams) {
-      if (param.name.equalsIgnoreCase("configuration.hazelcast"))
-        hazelcastConfigFile = OSystemVariableResolver.resolveSystemVariables(param.value);
-    }
-  }
-
-  @Override
-  public void startup() {
-    if (!enabled)
-      return;
-
-    super.startup();
-
-    status = STATUS.STARTING;
-
-    OLogManager.instance().info(this, "Starting distributed server '%s'...", getLocalNodeName());
-
-    cachedClusterNodes.clear();
-
-    try {
-      hazelcastInstance = Hazelcast.newHazelcastInstance(new FileSystemXmlConfig(hazelcastConfigFile));
-
-      nodeId = hazelcastInstance.getCluster().getLocalMember().getUuid();
-      timeOffset = System.currentTimeMillis() - hazelcastInstance.getCluster().getClusterTime();
-      cachedClusterNodes.put(getLocalNodeName(), hazelcastInstance.getCluster().getLocalMember());
-
-      membershipListenerRegistration = hazelcastInstance.getCluster().addMembershipListener(this);
-
-      OServer.registerServerInstance(getLocalNodeName(), serverInstance);
-
-      final IMap<String, Object> configurationMap = getConfigurationMap();
-      configurationMap.addEntryListener(this, true);
-
-      // REGISTER CURRENT NODES
-      for (Member m : hazelcastInstance.getCluster().getMembers()) {
-        final String memberName = getNodeName(m);
-        if (memberName != null)
-          cachedClusterNodes.put(memberName, m);
-      }
-
-      messageService = new OHazelcastDistributedMessageService(this);
-
-      // PUBLISH LOCAL NODE CFG
-      getConfigurationMap().put(CONFIG_NODE_PREFIX + getLocalNodeId(), getLocalNodeConfiguration());
-
-      installNewDatabases(true);
-
-      loadDistributedDatabases();
-
-      // REGISTER CURRENT MEMBERS
-      setStatus(STATUS.ONLINE);
-
-    } catch (FileNotFoundException e) {
-      throw new OConfigurationException("Error on creating Hazelcast instance", e);
-    }
-  }
-
-  @Override
-  public long getDistributedTime(final long iTime) {
-    return iTime - timeOffset;
-  }
-
-  @Override
-  public void sendShutdown() {
-    shutdown();
-  }
-
-  @Override
-  public void shutdown() {
-    if (!enabled)
-      return;
-    setStatus(STATUS.SHUTDOWNING);
-
-    messageService.shutdown();
-
-    super.shutdown();
-
-    cachedClusterNodes.clear();
-    if (membershipListenerRegistration != null) {
-      hazelcastInstance.getCluster().removeMembershipListener(membershipListenerRegistration);
-    }
-
-    hazelcastInstance.shutdown();
-
-    setStatus(STATUS.OFFLINE);
-
-    getConfigurationMap().remove(CONFIG_NODE_PREFIX + getLocalNodeId());
-  }
-
-  @Override
-  public ODocument getClusterConfiguration() {
-    if (!enabled)
-      return null;
-
-    final ODocument cluster = new ODocument();
-
-    final HazelcastInstance instance = getHazelcastInstance();
-
-    cluster.field("localName", instance.getName());
-    cluster.field("localId", instance.getCluster().getLocalMember().getUuid());
-
-    // INSERT MEMBERS
-    final List<ODocument> members = new ArrayList<ODocument>();
-    cluster.field("members", members, OType.EMBEDDEDLIST);
-    // members.add(getLocalNodeConfiguration());
-    for (Member member : cachedClusterNodes.values()) {
-      members.add(getNodeConfigurationById(member.getUuid()));
-    }
-
-    return cluster;
-  }
-
-  public ODocument getNodeConfigurationById(final String iNodeId) {
-    return (ODocument) getConfigurationMap().get(CONFIG_NODE_PREFIX + iNodeId);
-  }
-
-  @Override
-  public ODocument getLocalNodeConfiguration() {
-    final ODocument nodeCfg = new ODocument();
-
-    nodeCfg.field("id", getLocalNodeId());
-    nodeCfg.field("name", getLocalNodeName());
-    nodeCfg.field("startedOn", startedOn);
-
-    List<Map<String, Object>> listeners = new ArrayList<Map<String, Object>>();
-    nodeCfg.field("listeners", listeners, OType.EMBEDDEDLIST);
-
-    for (OServerNetworkListener listener : serverInstance.getNetworkListeners()) {
-      final Map<String, Object> listenerCfg = new HashMap<String, Object>();
-      listeners.add(listenerCfg);
-
-      listenerCfg.put("protocol", listener.getProtocolType().getSimpleName());
-      listenerCfg.put("listen", listener.getListeningAddress());
-    }
-    nodeCfg.field("databases", getManagedDatabases());
-
-    return nodeCfg;
-  }
-
-  public boolean isEnabled() {
-    return enabled;
-  }
-
-  public STATUS getStatus() {
-    return status;
-  }
-
-  public boolean checkStatus(final STATUS iStatus2Check) {
-    return status.equals(iStatus2Check);
-  }
-
-  @Override
-  public void setStatus(final STATUS iStatus) {
-    if (status.equals(iStatus))
-      // NO CHANGE
-      return;
-
-    status = iStatus;
-
-    // DON'T PUT THE STATUS IN CFG ANYMORE
-    // getConfigurationMap().put(CONFIG_NODE_PREFIX + getLocalNodeId(), getLocalNodeConfiguration());
-
-    ODistributedServerLog.warn(this, getLocalNodeName(), null, DIRECTION.NONE, "updated node status to '%s'", status);
-  }
-
-  @Override
-  public Object sendRequest(final String iDatabaseName, final String iClusterName, final OAbstractRemoteTask iTask,
-      final EXECUTION_MODE iExecutionMode) {
-    final OHazelcastDistributedRequest req = new OHazelcastDistributedRequest(getLocalNodeName(), iDatabaseName, iClusterName,
-        iTask, iExecutionMode);
-
-    final OHazelcastDistributedDatabase db = messageService.getDatabase(iDatabaseName);
-
-    final ODistributedResponse response = db.send(req);
-    if (response != null)
-      return response.getPayload();
-
-    return null;
-  }
-
-  @Override
-  public void sendRequest2Node(final String iDatabaseName, final String iTargetNodeName, final OAbstractRemoteTask iTask) {
-    final OHazelcastDistributedRequest req = new OHazelcastDistributedRequest(getLocalNodeName(), iDatabaseName, null, iTask,
-        EXECUTION_MODE.NO_RESPONSE);
-
-    final OHazelcastDistributedDatabase db = messageService.getDatabase(iDatabaseName);
-
-    db.send2Node(req, iTargetNodeName);
-  }
-
-  public Set<String> getManagedDatabases() {
-    return messageService.getDatabases();
-  }
-
-  public String getLocalNodeName() {
-    return nodeName;
-  }
-
-  @Override
-  public String getLocalNodeId() {
-    return nodeId;
-  }
-
-<<<<<<< HEAD
-          ODistributedServerLog
-              .warn(this, getLocalNodeId(), remoteClusterNodes.keySet().toString(), DIRECTION.OUT,
-                  "sending align request in broadcast for database '%s' from operation %d:%d", databaseName, lastOperationId[0],
-                  lastOperationId[1]);
-=======
-  @Override
-  public void onCreate(final ODatabase iDatabase) {
-    final OHazelcastDistributedDatabase distribDatabase = messageService.registerDatabase(iDatabase.getName());
-    distribDatabase.configureDatabase((ODatabaseDocumentTx) ((ODatabaseComplex<?>) iDatabase).getDatabaseOwner(), false, false)
-        .setOnline();
-    onOpen(iDatabase);
-  }
->>>>>>> 29716bd9
-
-  @SuppressWarnings("unchecked")
-  public ODocument getStats() {
-    final ODocument doc = new ODocument();
-
-    final Map<String, HashMap<String, Object>> nodes = new HashMap<String, HashMap<String, Object>>();
-    doc.field("nodes", nodes);
-
-    Map<String, Object> localNode = new HashMap<String, Object>();
-    doc.field("localNode", localNode);
-
-    localNode.put("name", getLocalNodeName());
-
-    Map<String, Object> databases = new HashMap<String, Object>();
-    localNode.put("databases", databases);
-    for (String dbName : messageService.getDatabases()) {
-      Map<String, Object> db = new HashMap<String, Object>();
-      databases.put(dbName, db);
-      final OProfilerEntry chrono = Orient.instance().getProfiler().getChrono("distributed.replication." + dbName + ".resynch");
-      if (chrono != null)
-        db.put("resync", new ODocument().fromJSON(chrono.toJSON()));
-    }
-
-    for (Entry<String, QueueConfig> entry : hazelcastInstance.getConfig().getQueueConfigs().entrySet()) {
-      final String queueName = entry.getKey();
-
-      if (!queueName.startsWith(OHazelcastDistributedMessageService.NODE_QUEUE_PREFIX))
-        continue;
-
-      final IQueue<Object> queue = hazelcastInstance.getQueue(queueName);
-
-      final String[] names = queueName.split("\\.");
-
-      HashMap<String, Object> node = nodes.get(names[2]);
-      if (node == null) {
-        node = new HashMap<String, Object>();
-        nodes.put(names[2], node);
-      }
-
-      if (names[3].equals("response")) {
-        node.put("responses", queue.size());
-      } else {
-        final String dbName = names[3];
-
-        Map<String, Object> db = (HashMap<String, Object>) node.get(dbName);
-        if (db == null) {
-          db = new HashMap<String, Object>(2);
-          node.put(dbName, db);
-        }
-
-        db.put("requests", queue.size());
-        final Object lastMessage = queue.peek();
-        if (lastMessage != null)
-          db.put("lastMessage", lastMessage.toString());
-      }
-    }
-
-    return doc;
-  }
-
-  public String getNodeName(final Member iMember) {
-    final ODocument cfg = getNodeConfigurationById(iMember.getUuid());
-    return (String) (cfg != null ? cfg.field("name") : null);
-  }
-
-  public Set<String> getRemoteNodeIds() {
-    return cachedClusterNodes.keySet();
-  }
-
-  @Override
-  public void memberAdded(final MembershipEvent iEvent) {
-    ODistributedServerLog.warn(this, getLocalNodeName(), null, DIRECTION.NONE, "added new node id=%s name=%s", iEvent.getMember(),
-        getNodeName(iEvent.getMember()));
-  }
-
-  /**
-   * Removes the node map entry.
-   */
-  @Override
-  public void memberRemoved(final MembershipEvent iEvent) {
-    ODistributedServerLog.warn(this, getLocalNodeName(), null, DIRECTION.NONE, "node removed id=%s name=%s", iEvent.getMember(),
-        getNodeName(iEvent.getMember()));
-
-    final Member member = iEvent.getMember();
-
-    final String nodeName = getNodeName(member);
-    if (nodeName != null) {
-      cachedClusterNodes.remove(nodeName);
-
-      for (String dbName : messageService.getDatabases()) {
-        final OHazelcastDistributedDatabase db = messageService.getDatabase(dbName);
-        db.removeNodeInConfiguration(nodeName, false);
-      }
-    }
-
-    OClientConnectionManager.instance().pushDistribCfg2Clients(getClusterConfiguration());
-  }
-
-  @Override
-  public void entryAdded(EntryEvent<String, Object> iEvent) {
-    final String key = iEvent.getKey();
-    if (key.startsWith(CONFIG_NODE_PREFIX)) {
-      if (!iEvent.getMember().equals(hazelcastInstance.getCluster().getLocalMember())) {
-        final ODocument cfg = (ODocument) iEvent.getValue();
-        cachedClusterNodes.put((String) cfg.field("name"), (Member) iEvent.getMember());
-
-        ODistributedServerLog.info(this, getLocalNodeName(), null, DIRECTION.NONE,
-            "added node configuration id=%s name=%s, now %d nodes are configured", iEvent.getMember(),
-            getNodeName(iEvent.getMember()), cachedClusterNodes.size());
-
-        installNewDatabases(false);
-      }
-
-    } else if (key.startsWith(CONFIG_DATABASE_PREFIX)) {
-      saveDatabaseConfiguration(key.substring(CONFIG_DATABASE_PREFIX.length()), (ODocument) iEvent.getValue());
-      OClientConnectionManager.instance().pushDistribCfg2Clients(getClusterConfiguration());
-    }
-  }
-
-  @Override
-  public void entryUpdated(EntryEvent<String, Object> iEvent) {
-    final String key = iEvent.getKey();
-    if (key.startsWith(CONFIG_NODE_PREFIX)) {
-      ODistributedServerLog.info(this, getLocalNodeName(), null, DIRECTION.NONE, "updated node configuration id=%s name=%s",
-          iEvent.getMember(), getNodeName(iEvent.getMember()));
-
-      final ODocument cfg = (ODocument) iEvent.getValue();
-      cachedClusterNodes.put((String) cfg.field("name"), (Member) iEvent.getMember());
-
-    } else if (key.startsWith(CONFIG_DATABASE_PREFIX)) {
-      if (!iEvent.getMember().equals(hazelcastInstance.getCluster().getLocalMember())) {
-        final String dbName = key.substring(CONFIG_DATABASE_PREFIX.length());
-
-        ODistributedServerLog.info(this, getLocalNodeName(), null, DIRECTION.NONE, "update configuration db=%s from=%s", dbName,
-            getNodeName(iEvent.getMember()));
-
-        installNewDatabases(false);
-        saveDatabaseConfiguration(dbName, (ODocument) iEvent.getValue());
-        OClientConnectionManager.instance().pushDistribCfg2Clients(getClusterConfiguration());
-      }
-    }
-  }
-
-  @Override
-  public void entryRemoved(EntryEvent<String, Object> iEvent) {
-    final String key = iEvent.getKey();
-    if (key.startsWith(CONFIG_NODE_PREFIX)) {
-      final String nName = getNodeName(iEvent.getMember());
-      ODistributedServerLog.info(this, getLocalNodeName(), null, DIRECTION.NONE, "removed node configuration id=%s name=%s",
-          iEvent.getMember(), nName);
-
-      cachedClusterNodes.remove(nName);
-
-    } else if (key.startsWith(CONFIG_DATABASE_PREFIX)) {
-      synchronized (cachedDatabaseConfiguration) {
-        cachedDatabaseConfiguration.remove(key.substring(CONFIG_DATABASE_PREFIX.length()));
-      }
-    }
-  }
-
-  @Override
-  public void entryEvicted(EntryEvent<String, Object> iEvent) {
-  }
-
-  @Override
-  public boolean isNodeAvailable(final String iNodeName) {
-    return cachedClusterNodes.containsKey(iNodeName);
-  }
-
-  public boolean isOffline() {
-    return status != STATUS.ONLINE;
-  }
-
-  public void waitUntilOnline() throws InterruptedException {
-    while (!status.equals(STATUS.ONLINE))
-      Thread.sleep(100);
-  }
-
-  public HazelcastInstance getHazelcastInstance() {
-    while (hazelcastInstance == null) {
-      // WAIT UNTIL THE INSTANCE IS READY
-      try {
-        Thread.sleep(100);
-      } catch (InterruptedException e) {
-        Thread.currentThread().interrupt();
-        break;
-      }
-    }
-    return hazelcastInstance;
-  }
-
-  public Lock getLock(final String iName) {
-    return getHazelcastInstance().getLock(iName);
-  }
-
-  public Class<? extends OReplicationConflictResolver> getConfictResolverClass() {
-    return confictResolverClass;
-  }
-
-  @Override
-  public String toString() {
-    return getLocalNodeName();
-  }
-
-  /**
-   * Executes the request on local node. In case of error returns the Exception itself
-   * 
-   * @param database
-   */
-  public Serializable executeOnLocalNode(final ODistributedRequest req, ODatabaseDocumentTx database) {
-    final OAbstractRemoteTask task = req.getTask();
-
-    try {
-      return (Serializable) task.execute(serverInstance, this, database);
-    } catch (Throwable e) {
-      return e;
-    }
-  }
-
-  @Override
-  public ODistributedPartition newPartition(final List<String> partition) {
-    return new OHazelcastDistributionPartition(partition);
-  }
-
-  protected IMap<String, Object> getConfigurationMap() {
-    return getHazelcastInstance().getMap("orientdb");
-  }
-
-  /**
-   * Initializes all the available server's databases as distributed.
-   */
-  protected void loadDistributedDatabases() {
-    for (Entry<String, String> storageEntry : serverInstance.getAvailableStorageNames().entrySet()) {
-      final String databaseName = storageEntry.getKey();
-
-      if (messageService.getDatabase(databaseName) == null) {
-        ODistributedServerLog.warn(this, getLocalNodeName(), null, DIRECTION.NONE, "opening database '%s'...", databaseName);
-
-        final ODistributedConfiguration cfg = getDatabaseConfiguration(databaseName);
-
-        if (!getConfigurationMap().containsKey(CONFIG_DATABASE_PREFIX + databaseName)) {
-          // PUBLISH CFG FIRST TIME
-          getConfigurationMap().put(CONFIG_DATABASE_PREFIX + databaseName, cfg.serialize());
-        }
-
-        final boolean hotAlignment = cfg.isHotAlignment();
-
-        messageService.registerDatabase(databaseName).configureDatabase(null, hotAlignment, hotAlignment).setOnline();
-      }
-    }
-  }
-
-  @SuppressWarnings("unchecked")
-  protected void installNewDatabases(final boolean iStartup) {
-    if (cachedClusterNodes.size() <= 1)
-      // NO OTHER NODES WHERE ALIGN
-      return;
-
-    // LOCKING THIS RESOURCE PREVENT CONCURRENT INSTALL OF THE SAME DB
-    synchronized (installDatabaseLock) {
-      for (Entry<String, Object> entry : getConfigurationMap().entrySet()) {
-        if (entry.getKey().startsWith(CONFIG_DATABASE_PREFIX)) {
-          final String databaseName = entry.getKey().substring(CONFIG_DATABASE_PREFIX.length());
-
-          final ODocument config = (ODocument) entry.getValue();
-          final Boolean autoDeploy = config.field("autoDeploy");
-
-          if (autoDeploy != null && autoDeploy) {
-            final Boolean hotAlignment = config.field("hotAlignment");
-            final String dbPath = serverInstance.getDatabaseDirectory() + databaseName;
-
-            final Set<String> configuredDatabases = serverInstance.getAvailableStorageNames().keySet();
-            if (configuredDatabases.contains(databaseName)) {
-              if (iStartup && hotAlignment != null && !hotAlignment) {
-                // DROP THE DATABASE ON CURRENT NODE
-                ODistributedServerLog.warn(this, getLocalNodeName(), null, DIRECTION.NONE,
-                    "dropping local database %s in %s and get a fresh copy from a remote node...", databaseName, dbPath);
-
-                Orient.instance().unregisterStorageByName(databaseName);
-
-                OFileUtils.deleteRecursively(new File(dbPath));
-              } else
-                // HOT ALIGNMENT RUNNING, DON'T INSTALL THE DB FROM SCRATCH BUT RATHER LET TO THE NODE TO ALIGN BY READING THE QUEUE
-                continue;
-            }
-
-            final OHazelcastDistributedDatabase distrDatabase = messageService.registerDatabase(databaseName);
-
-            // READ ALL THE MESSAGES DISCARDING EVERYTHING UNTIL DEPLOY
-            distrDatabase.setWaitForTaskType(ODeployDatabaseTask.class);
-            distrDatabase.configureDatabase(null, false, false);
-
-            final Map<String, OBuffer> results = (Map<String, OBuffer>) sendRequest(databaseName, null, new ODeployDatabaseTask(),
-                EXECUTION_MODE.RESPONSE);
-
-            // EXTRACT THE REAL RESULT
-            OBuffer result = null;
-            for (Entry<String, OBuffer> r : results.entrySet())
-              if (r.getValue().getBuffer() != null && r.getValue().getBuffer().length > 0) {
-                result = r.getValue();
-
-                ODistributedServerLog.warn(this, getLocalNodeName(), r.getKey(), DIRECTION.IN, "installing database %s in %s...",
-                    databaseName, dbPath);
-
-                break;
-              }
-
-            if (result == null)
-              throw new ODistributedException("No response received from remote nodes for auto-deploy of database");
-
-            new File(dbPath).mkdirs();
-            final ODatabaseDocumentTx db = new ODatabaseDocumentTx("local:" + dbPath);
-
-            final ByteArrayInputStream in = new ByteArrayInputStream(result.getBuffer());
-            try {
-              db.restore(in, null, null);
-              in.close();
-
-              db.close();
-              Orient.instance().unregisterStorageByName(db.getName());
-
-              ODistributedServerLog.warn(this, getLocalNodeName(), null, DIRECTION.NONE,
-                  "installed database %s in %s, setting it online...", databaseName, dbPath);
-
-              distrDatabase.setOnline();
-
-              ODistributedServerLog.warn(this, getLocalNodeName(), null, DIRECTION.NONE, "database %s is online", databaseName);
-
-            } catch (IOException e) {
-              ODistributedServerLog.warn(this, getLocalNodeName(), null, DIRECTION.IN,
-                  "error on copying database '%s' on local server", e, databaseName);
-            }
-          }
-        }
-      }
-    }
-  }
-
-  @Override
-  protected ODocument loadDatabaseConfiguration(final String iDatabaseName, final File file) {
-    // FIRST LOOK IN THE CLUSTER
-    if (hazelcastInstance != null) {
-      final ODocument cfg = (ODocument) getConfigurationMap().get(CONFIG_DATABASE_PREFIX + iDatabaseName);
-      if (cfg != null) {
-        ODistributedServerLog.info(this, getLocalNodeName(), null, DIRECTION.NONE,
-            "loaded database configuration from active cluster");
-
-        updateCachedDatabaseConfiguration(iDatabaseName, cfg);
-        return cfg;
-      }
-    }
-
-    // NO NODE IN CLUSTER, LOAD FROM FILE
-    return super.loadDatabaseConfiguration(iDatabaseName, file);
-  }
-}
+/*
+ * Copyright 2010-2012 Luca Garulli (l.garulli--at--orientechnologies.com)
+ *
+ * Licensed under the Apache License, Version 2.0 (the "License");
+ * you may not use this file except in compliance with the License.
+ * You may obtain a copy of the License at
+ *
+ *     http://www.apache.org/licenses/LICENSE-2.0
+ *
+ * Unless required by applicable law or agreed to in writing, software
+ * distributed under the License is distributed on an "AS IS" BASIS,
+ * WITHOUT WARRANTIES OR CONDITIONS OF ANY KIND, either express or implied.
+ * See the License for the specific language governing permissions and
+ * limitations under the License.
+ */
+package com.orientechnologies.orient.server.hazelcast;
+
+import java.io.ByteArrayInputStream;
+import java.io.File;
+import java.io.FileNotFoundException;
+import java.io.IOException;
+import java.io.Serializable;
+import java.util.ArrayList;
+import java.util.Date;
+import java.util.HashMap;
+import java.util.List;
+import java.util.Map;
+import java.util.Map.Entry;
+import java.util.Set;
+import java.util.concurrent.ConcurrentHashMap;
+import java.util.concurrent.locks.Lock;
+
+import com.hazelcast.config.FileSystemXmlConfig;
+import com.hazelcast.config.QueueConfig;
+import com.hazelcast.core.EntryEvent;
+import com.hazelcast.core.EntryListener;
+import com.hazelcast.core.Hazelcast;
+import com.hazelcast.core.HazelcastInstance;
+import com.hazelcast.core.IMap;
+import com.hazelcast.core.IQueue;
+import com.hazelcast.core.Member;
+import com.hazelcast.core.MembershipEvent;
+import com.hazelcast.core.MembershipListener;
+import com.orientechnologies.common.io.OFileUtils;
+import com.orientechnologies.common.log.OLogManager;
+import com.orientechnologies.common.parser.OSystemVariableResolver;
+import com.orientechnologies.common.profiler.OProfilerEntry;
+import com.orientechnologies.common.util.OArrays;
+import com.orientechnologies.orient.core.Orient;
+import com.orientechnologies.orient.core.db.ODatabase;
+import com.orientechnologies.orient.core.db.ODatabaseComplex;
+import com.orientechnologies.orient.core.db.document.ODatabaseDocumentTx;
+import com.orientechnologies.orient.core.exception.OConfigurationException;
+import com.orientechnologies.orient.core.metadata.schema.OType;
+import com.orientechnologies.orient.core.record.impl.ODocument;
+import com.orientechnologies.orient.core.type.OBuffer;
+import com.orientechnologies.orient.server.OClientConnectionManager;
+import com.orientechnologies.orient.server.OServer;
+import com.orientechnologies.orient.server.config.OServerConfiguration;
+import com.orientechnologies.orient.server.config.OServerHandlerConfiguration;
+import com.orientechnologies.orient.server.config.OServerParameterConfiguration;
+import com.orientechnologies.orient.server.distributed.ODistributedAbstractPlugin;
+import com.orientechnologies.orient.server.distributed.ODistributedConfiguration;
+import com.orientechnologies.orient.server.distributed.ODistributedException;
+import com.orientechnologies.orient.server.distributed.ODistributedPartition;
+import com.orientechnologies.orient.server.distributed.ODistributedRequest;
+import com.orientechnologies.orient.server.distributed.ODistributedRequest.EXECUTION_MODE;
+import com.orientechnologies.orient.server.distributed.ODistributedResponse;
+import com.orientechnologies.orient.server.distributed.ODistributedServerLog;
+import com.orientechnologies.orient.server.distributed.ODistributedServerLog.DIRECTION;
+import com.orientechnologies.orient.server.distributed.conflict.OReplicationConflictResolver;
+import com.orientechnologies.orient.server.distributed.task.OAbstractRemoteTask;
+import com.orientechnologies.orient.server.distributed.task.ODeployDatabaseTask;
+import com.orientechnologies.orient.server.network.OServerNetworkListener;
+
+/**
+ * Hazelcast implementation for clustering.
+ * 
+ * @author Luca Garulli (l.garulli--at--orientechnologies.com)
+ * 
+ */
+public class OHazelcastPlugin extends ODistributedAbstractPlugin implements MembershipListener, EntryListener<String, Object> {
+
+  protected static final String                 CONFIG_NODE_PREFIX     = "node.";
+  protected static final String                 CONFIG_DATABASE_PREFIX = "database.";
+
+  protected String                              nodeId;
+  protected String                              hazelcastConfigFile    = "hazelcast.xml";
+  protected Map<String, Member>                 cachedClusterNodes     = new ConcurrentHashMap<String, Member>();
+  protected OHazelcastDistributedMessageService messageService;
+  protected long                                timeOffset             = 0;
+  protected Date                                startedOn              = new Date();
+
+  protected volatile STATUS                     status                 = STATUS.OFFLINE;
+
+  protected String                              membershipListenerRegistration;
+
+  protected volatile HazelcastInstance          hazelcastInstance;
+  protected Object                              installDatabaseLock    = new Object();
+
+  public OHazelcastPlugin() {
+  }
+
+  @Override
+  public void config(final OServer iServer, final OServerParameterConfiguration[] iParams) {
+    super.config(iServer, iParams);
+
+    if (nodeName == null) {
+      // GENERATE NODE NAME
+      nodeName = "node" + System.currentTimeMillis();
+      OLogManager.instance().warn(this, "Generating new node name for current node: %s", nodeName);
+
+      // SALVE THE NODE NAME IN CONFIGURATION
+      boolean found = false;
+      final OServerConfiguration cfg = iServer.getConfiguration();
+      for (OServerHandlerConfiguration h : cfg.handlers) {
+        if (h.clazz.equals(getClass().getName())) {
+          for (OServerParameterConfiguration p : h.parameters) {
+            if (p.name.equals("nodeName")) {
+              found = true;
+              p.value = nodeName;
+              break;
+            }
+          }
+
+          if (!found) {
+            h.parameters = OArrays.copyOf(h.parameters, h.parameters.length + 1);
+            h.parameters[h.parameters.length - 1] = new OServerParameterConfiguration("nodeName", nodeName);
+          }
+
+          try {
+            iServer.saveConfiguration();
+          } catch (IOException e) {
+            throw new OConfigurationException("Cannot save server configuration", e);
+          }
+          break;
+        }
+      }
+    }
+
+    for (OServerParameterConfiguration param : iParams) {
+      if (param.name.equalsIgnoreCase("configuration.hazelcast"))
+        hazelcastConfigFile = OSystemVariableResolver.resolveSystemVariables(param.value);
+    }
+  }
+
+  @Override
+  public void startup() {
+    if (!enabled)
+      return;
+
+    super.startup();
+
+    status = STATUS.STARTING;
+
+    OLogManager.instance().info(this, "Starting distributed server '%s'...", getLocalNodeName());
+
+    cachedClusterNodes.clear();
+
+    try {
+      hazelcastInstance = Hazelcast.newHazelcastInstance(new FileSystemXmlConfig(hazelcastConfigFile));
+
+      nodeId = hazelcastInstance.getCluster().getLocalMember().getUuid();
+      timeOffset = System.currentTimeMillis() - hazelcastInstance.getCluster().getClusterTime();
+      cachedClusterNodes.put(getLocalNodeName(), hazelcastInstance.getCluster().getLocalMember());
+
+      membershipListenerRegistration = hazelcastInstance.getCluster().addMembershipListener(this);
+
+      OServer.registerServerInstance(getLocalNodeName(), serverInstance);
+
+      final IMap<String, Object> configurationMap = getConfigurationMap();
+      configurationMap.addEntryListener(this, true);
+
+      // REGISTER CURRENT NODES
+      for (Member m : hazelcastInstance.getCluster().getMembers()) {
+        final String memberName = getNodeName(m);
+        if (memberName != null)
+          cachedClusterNodes.put(memberName, m);
+      }
+
+      messageService = new OHazelcastDistributedMessageService(this);
+
+      // PUBLISH LOCAL NODE CFG
+      getConfigurationMap().put(CONFIG_NODE_PREFIX + getLocalNodeId(), getLocalNodeConfiguration());
+
+      installNewDatabases(true);
+
+      loadDistributedDatabases();
+
+      // REGISTER CURRENT MEMBERS
+      setStatus(STATUS.ONLINE);
+
+    } catch (FileNotFoundException e) {
+      throw new OConfigurationException("Error on creating Hazelcast instance", e);
+    }
+  }
+
+  @Override
+  public long getDistributedTime(final long iTime) {
+    return iTime - timeOffset;
+  }
+
+  @Override
+  public void sendShutdown() {
+    shutdown();
+  }
+
+  @Override
+  public void shutdown() {
+    if (!enabled)
+      return;
+    setStatus(STATUS.SHUTDOWNING);
+
+    messageService.shutdown();
+
+    super.shutdown();
+
+    cachedClusterNodes.clear();
+    if (membershipListenerRegistration != null) {
+      hazelcastInstance.getCluster().removeMembershipListener(membershipListenerRegistration);
+    }
+
+    hazelcastInstance.shutdown();
+
+    setStatus(STATUS.OFFLINE);
+
+    getConfigurationMap().remove(CONFIG_NODE_PREFIX + getLocalNodeId());
+  }
+
+  @Override
+  public ODocument getClusterConfiguration() {
+    if (!enabled)
+      return null;
+
+    final ODocument cluster = new ODocument();
+
+    final HazelcastInstance instance = getHazelcastInstance();
+
+    cluster.field("localName", instance.getName());
+    cluster.field("localId", instance.getCluster().getLocalMember().getUuid());
+
+    // INSERT MEMBERS
+    final List<ODocument> members = new ArrayList<ODocument>();
+    cluster.field("members", members, OType.EMBEDDEDLIST);
+    // members.add(getLocalNodeConfiguration());
+    for (Member member : cachedClusterNodes.values()) {
+      members.add(getNodeConfigurationById(member.getUuid()));
+    }
+
+    return cluster;
+  }
+
+  public ODocument getNodeConfigurationById(final String iNodeId) {
+    return (ODocument) getConfigurationMap().get(CONFIG_NODE_PREFIX + iNodeId);
+  }
+
+  @Override
+  public ODocument getLocalNodeConfiguration() {
+    final ODocument nodeCfg = new ODocument();
+
+    nodeCfg.field("id", getLocalNodeId());
+    nodeCfg.field("name", getLocalNodeName());
+    nodeCfg.field("startedOn", startedOn);
+
+    List<Map<String, Object>> listeners = new ArrayList<Map<String, Object>>();
+    nodeCfg.field("listeners", listeners, OType.EMBEDDEDLIST);
+
+    for (OServerNetworkListener listener : serverInstance.getNetworkListeners()) {
+      final Map<String, Object> listenerCfg = new HashMap<String, Object>();
+      listeners.add(listenerCfg);
+
+      listenerCfg.put("protocol", listener.getProtocolType().getSimpleName());
+      listenerCfg.put("listen", listener.getListeningAddress());
+    }
+    nodeCfg.field("databases", getManagedDatabases());
+
+    return nodeCfg;
+  }
+
+  public boolean isEnabled() {
+    return enabled;
+  }
+
+  public STATUS getStatus() {
+    return status;
+  }
+
+  public boolean checkStatus(final STATUS iStatus2Check) {
+    return status.equals(iStatus2Check);
+  }
+
+  @Override
+  public void setStatus(final STATUS iStatus) {
+    if (status.equals(iStatus))
+      // NO CHANGE
+      return;
+
+    status = iStatus;
+
+    // DON'T PUT THE STATUS IN CFG ANYMORE
+    // getConfigurationMap().put(CONFIG_NODE_PREFIX + getLocalNodeId(), getLocalNodeConfiguration());
+
+    ODistributedServerLog.warn(this, getLocalNodeName(), null, DIRECTION.NONE, "updated node status to '%s'", status);
+  }
+
+  @Override
+  public Object sendRequest(final String iDatabaseName, final String iClusterName, final OAbstractRemoteTask iTask,
+      final EXECUTION_MODE iExecutionMode) {
+    final OHazelcastDistributedRequest req = new OHazelcastDistributedRequest(getLocalNodeName(), iDatabaseName, iClusterName,
+        iTask, iExecutionMode);
+
+    final OHazelcastDistributedDatabase db = messageService.getDatabase(iDatabaseName);
+
+    final ODistributedResponse response = db.send(req);
+    if (response != null)
+      return response.getPayload();
+
+    return null;
+  }
+
+  @Override
+  public void sendRequest2Node(final String iDatabaseName, final String iTargetNodeName, final OAbstractRemoteTask iTask) {
+    final OHazelcastDistributedRequest req = new OHazelcastDistributedRequest(getLocalNodeName(), iDatabaseName, null, iTask,
+        EXECUTION_MODE.NO_RESPONSE);
+
+    final OHazelcastDistributedDatabase db = messageService.getDatabase(iDatabaseName);
+
+    db.send2Node(req, iTargetNodeName);
+  }
+
+  public Set<String> getManagedDatabases() {
+    return messageService.getDatabases();
+  }
+
+  public String getLocalNodeName() {
+    return nodeName;
+  }
+
+  @Override
+  public String getLocalNodeId() {
+    return nodeId;
+  }
+
+  @Override
+  public void onCreate(final ODatabase iDatabase) {
+    final OHazelcastDistributedDatabase distribDatabase = messageService.registerDatabase(iDatabase.getName());
+    distribDatabase.configureDatabase((ODatabaseDocumentTx) ((ODatabaseComplex<?>) iDatabase).getDatabaseOwner(), false, false)
+        .setOnline();
+    onOpen(iDatabase);
+  }
+
+  @SuppressWarnings("unchecked")
+  public ODocument getStats() {
+    final ODocument doc = new ODocument();
+
+    final Map<String, HashMap<String, Object>> nodes = new HashMap<String, HashMap<String, Object>>();
+    doc.field("nodes", nodes);
+
+    Map<String, Object> localNode = new HashMap<String, Object>();
+    doc.field("localNode", localNode);
+
+    localNode.put("name", getLocalNodeName());
+
+    Map<String, Object> databases = new HashMap<String, Object>();
+    localNode.put("databases", databases);
+    for (String dbName : messageService.getDatabases()) {
+      Map<String, Object> db = new HashMap<String, Object>();
+      databases.put(dbName, db);
+      final OProfilerEntry chrono = Orient.instance().getProfiler().getChrono("distributed.replication." + dbName + ".resynch");
+      if (chrono != null)
+        db.put("resync", new ODocument().fromJSON(chrono.toJSON()));
+    }
+
+    for (Entry<String, QueueConfig> entry : hazelcastInstance.getConfig().getQueueConfigs().entrySet()) {
+      final String queueName = entry.getKey();
+
+      if (!queueName.startsWith(OHazelcastDistributedMessageService.NODE_QUEUE_PREFIX))
+        continue;
+
+      final IQueue<Object> queue = hazelcastInstance.getQueue(queueName);
+
+      final String[] names = queueName.split("\\.");
+
+      HashMap<String, Object> node = nodes.get(names[2]);
+      if (node == null) {
+        node = new HashMap<String, Object>();
+        nodes.put(names[2], node);
+      }
+
+      if (names[3].equals("response")) {
+        node.put("responses", queue.size());
+      } else {
+        final String dbName = names[3];
+
+        Map<String, Object> db = (HashMap<String, Object>) node.get(dbName);
+        if (db == null) {
+          db = new HashMap<String, Object>(2);
+          node.put(dbName, db);
+        }
+
+        db.put("requests", queue.size());
+        final Object lastMessage = queue.peek();
+        if (lastMessage != null)
+          db.put("lastMessage", lastMessage.toString());
+      }
+    }
+
+    return doc;
+  }
+
+  public String getNodeName(final Member iMember) {
+    final ODocument cfg = getNodeConfigurationById(iMember.getUuid());
+    return (String) (cfg != null ? cfg.field("name") : null);
+  }
+
+  public Set<String> getRemoteNodeIds() {
+    return cachedClusterNodes.keySet();
+  }
+
+  @Override
+  public void memberAdded(final MembershipEvent iEvent) {
+    ODistributedServerLog.warn(this, getLocalNodeName(), null, DIRECTION.NONE, "added new node id=%s name=%s", iEvent.getMember(),
+        getNodeName(iEvent.getMember()));
+  }
+
+  /**
+   * Removes the node map entry.
+   */
+  @Override
+  public void memberRemoved(final MembershipEvent iEvent) {
+    ODistributedServerLog.warn(this, getLocalNodeName(), null, DIRECTION.NONE, "node removed id=%s name=%s", iEvent.getMember(),
+        getNodeName(iEvent.getMember()));
+
+    final Member member = iEvent.getMember();
+
+    final String nodeName = getNodeName(member);
+    if (nodeName != null) {
+      cachedClusterNodes.remove(nodeName);
+
+      for (String dbName : messageService.getDatabases()) {
+        final OHazelcastDistributedDatabase db = messageService.getDatabase(dbName);
+        db.removeNodeInConfiguration(nodeName, false);
+      }
+    }
+
+    OClientConnectionManager.instance().pushDistribCfg2Clients(getClusterConfiguration());
+  }
+
+  @Override
+  public void entryAdded(EntryEvent<String, Object> iEvent) {
+    final String key = iEvent.getKey();
+    if (key.startsWith(CONFIG_NODE_PREFIX)) {
+      if (!iEvent.getMember().equals(hazelcastInstance.getCluster().getLocalMember())) {
+        final ODocument cfg = (ODocument) iEvent.getValue();
+        cachedClusterNodes.put((String) cfg.field("name"), (Member) iEvent.getMember());
+
+        ODistributedServerLog.info(this, getLocalNodeName(), null, DIRECTION.NONE,
+            "added node configuration id=%s name=%s, now %d nodes are configured", iEvent.getMember(),
+            getNodeName(iEvent.getMember()), cachedClusterNodes.size());
+
+        installNewDatabases(false);
+      }
+
+    } else if (key.startsWith(CONFIG_DATABASE_PREFIX)) {
+      saveDatabaseConfiguration(key.substring(CONFIG_DATABASE_PREFIX.length()), (ODocument) iEvent.getValue());
+      OClientConnectionManager.instance().pushDistribCfg2Clients(getClusterConfiguration());
+    }
+  }
+
+  @Override
+  public void entryUpdated(EntryEvent<String, Object> iEvent) {
+    final String key = iEvent.getKey();
+    if (key.startsWith(CONFIG_NODE_PREFIX)) {
+      ODistributedServerLog.info(this, getLocalNodeName(), null, DIRECTION.NONE, "updated node configuration id=%s name=%s",
+          iEvent.getMember(), getNodeName(iEvent.getMember()));
+
+      final ODocument cfg = (ODocument) iEvent.getValue();
+      cachedClusterNodes.put((String) cfg.field("name"), (Member) iEvent.getMember());
+
+    } else if (key.startsWith(CONFIG_DATABASE_PREFIX)) {
+      if (!iEvent.getMember().equals(hazelcastInstance.getCluster().getLocalMember())) {
+        final String dbName = key.substring(CONFIG_DATABASE_PREFIX.length());
+
+        ODistributedServerLog.info(this, getLocalNodeName(), null, DIRECTION.NONE, "update configuration db=%s from=%s", dbName,
+            getNodeName(iEvent.getMember()));
+
+        installNewDatabases(false);
+        saveDatabaseConfiguration(dbName, (ODocument) iEvent.getValue());
+        OClientConnectionManager.instance().pushDistribCfg2Clients(getClusterConfiguration());
+      }
+    }
+  }
+
+  @Override
+  public void entryRemoved(EntryEvent<String, Object> iEvent) {
+    final String key = iEvent.getKey();
+    if (key.startsWith(CONFIG_NODE_PREFIX)) {
+      final String nName = getNodeName(iEvent.getMember());
+      ODistributedServerLog.info(this, getLocalNodeName(), null, DIRECTION.NONE, "removed node configuration id=%s name=%s",
+          iEvent.getMember(), nName);
+
+      cachedClusterNodes.remove(nName);
+
+    } else if (key.startsWith(CONFIG_DATABASE_PREFIX)) {
+      synchronized (cachedDatabaseConfiguration) {
+        cachedDatabaseConfiguration.remove(key.substring(CONFIG_DATABASE_PREFIX.length()));
+      }
+    }
+  }
+
+  @Override
+  public void entryEvicted(EntryEvent<String, Object> iEvent) {
+  }
+
+  @Override
+  public boolean isNodeAvailable(final String iNodeName) {
+    return cachedClusterNodes.containsKey(iNodeName);
+  }
+
+  public boolean isOffline() {
+    return status != STATUS.ONLINE;
+  }
+
+  public void waitUntilOnline() throws InterruptedException {
+    while (!status.equals(STATUS.ONLINE))
+      Thread.sleep(100);
+  }
+
+  public HazelcastInstance getHazelcastInstance() {
+    while (hazelcastInstance == null) {
+      // WAIT UNTIL THE INSTANCE IS READY
+      try {
+        Thread.sleep(100);
+      } catch (InterruptedException e) {
+        Thread.currentThread().interrupt();
+        break;
+      }
+    }
+    return hazelcastInstance;
+  }
+
+  public Lock getLock(final String iName) {
+    return getHazelcastInstance().getLock(iName);
+  }
+
+  public Class<? extends OReplicationConflictResolver> getConfictResolverClass() {
+    return confictResolverClass;
+  }
+
+  @Override
+  public String toString() {
+    return getLocalNodeName();
+  }
+
+  /**
+   * Executes the request on local node. In case of error returns the Exception itself
+   * 
+   * @param database
+   */
+  public Serializable executeOnLocalNode(final ODistributedRequest req, ODatabaseDocumentTx database) {
+    final OAbstractRemoteTask task = req.getTask();
+
+    try {
+      return (Serializable) task.execute(serverInstance, this, database);
+    } catch (Throwable e) {
+      return e;
+    }
+  }
+
+  @Override
+  public ODistributedPartition newPartition(final List<String> partition) {
+    return new OHazelcastDistributionPartition(partition);
+  }
+
+  protected IMap<String, Object> getConfigurationMap() {
+    return getHazelcastInstance().getMap("orientdb");
+  }
+
+  /**
+   * Initializes all the available server's databases as distributed.
+   */
+  protected void loadDistributedDatabases() {
+    for (Entry<String, String> storageEntry : serverInstance.getAvailableStorageNames().entrySet()) {
+      final String databaseName = storageEntry.getKey();
+
+      if (messageService.getDatabase(databaseName) == null) {
+        ODistributedServerLog.warn(this, getLocalNodeName(), null, DIRECTION.NONE, "opening database '%s'...", databaseName);
+
+        final ODistributedConfiguration cfg = getDatabaseConfiguration(databaseName);
+
+        if (!getConfigurationMap().containsKey(CONFIG_DATABASE_PREFIX + databaseName)) {
+          // PUBLISH CFG FIRST TIME
+          getConfigurationMap().put(CONFIG_DATABASE_PREFIX + databaseName, cfg.serialize());
+        }
+
+        final boolean hotAlignment = cfg.isHotAlignment();
+
+        messageService.registerDatabase(databaseName).configureDatabase(null, hotAlignment, hotAlignment).setOnline();
+      }
+    }
+  }
+
+  @SuppressWarnings("unchecked")
+  protected void installNewDatabases(final boolean iStartup) {
+    if (cachedClusterNodes.size() <= 1)
+      // NO OTHER NODES WHERE ALIGN
+      return;
+
+    // LOCKING THIS RESOURCE PREVENT CONCURRENT INSTALL OF THE SAME DB
+    synchronized (installDatabaseLock) {
+      for (Entry<String, Object> entry : getConfigurationMap().entrySet()) {
+        if (entry.getKey().startsWith(CONFIG_DATABASE_PREFIX)) {
+          final String databaseName = entry.getKey().substring(CONFIG_DATABASE_PREFIX.length());
+
+          final ODocument config = (ODocument) entry.getValue();
+          final Boolean autoDeploy = config.field("autoDeploy");
+
+          if (autoDeploy != null && autoDeploy) {
+            final Boolean hotAlignment = config.field("hotAlignment");
+            final String dbPath = serverInstance.getDatabaseDirectory() + databaseName;
+
+            final Set<String> configuredDatabases = serverInstance.getAvailableStorageNames().keySet();
+            if (configuredDatabases.contains(databaseName)) {
+              if (iStartup && hotAlignment != null && !hotAlignment) {
+                // DROP THE DATABASE ON CURRENT NODE
+                ODistributedServerLog.warn(this, getLocalNodeName(), null, DIRECTION.NONE,
+                    "dropping local database %s in %s and get a fresh copy from a remote node...", databaseName, dbPath);
+
+                Orient.instance().unregisterStorageByName(databaseName);
+
+                OFileUtils.deleteRecursively(new File(dbPath));
+              } else
+                // HOT ALIGNMENT RUNNING, DON'T INSTALL THE DB FROM SCRATCH BUT RATHER LET TO THE NODE TO ALIGN BY READING THE QUEUE
+                continue;
+            }
+
+            final OHazelcastDistributedDatabase distrDatabase = messageService.registerDatabase(databaseName);
+
+            // READ ALL THE MESSAGES DISCARDING EVERYTHING UNTIL DEPLOY
+            distrDatabase.setWaitForTaskType(ODeployDatabaseTask.class);
+            distrDatabase.configureDatabase(null, false, false);
+
+            final Map<String, OBuffer> results = (Map<String, OBuffer>) sendRequest(databaseName, null, new ODeployDatabaseTask(),
+                EXECUTION_MODE.RESPONSE);
+
+            // EXTRACT THE REAL RESULT
+            OBuffer result = null;
+            for (Entry<String, OBuffer> r : results.entrySet())
+              if (r.getValue().getBuffer() != null && r.getValue().getBuffer().length > 0) {
+                result = r.getValue();
+
+                ODistributedServerLog.warn(this, getLocalNodeName(), r.getKey(), DIRECTION.IN, "installing database %s in %s...",
+                    databaseName, dbPath);
+
+                break;
+              }
+
+            if (result == null)
+              throw new ODistributedException("No response received from remote nodes for auto-deploy of database");
+
+            new File(dbPath).mkdirs();
+            final ODatabaseDocumentTx db = new ODatabaseDocumentTx("local:" + dbPath);
+
+            final ByteArrayInputStream in = new ByteArrayInputStream(result.getBuffer());
+            try {
+              db.restore(in, null, null);
+              in.close();
+
+              db.close();
+              Orient.instance().unregisterStorageByName(db.getName());
+
+              ODistributedServerLog.warn(this, getLocalNodeName(), null, DIRECTION.NONE,
+                  "installed database %s in %s, setting it online...", databaseName, dbPath);
+
+              distrDatabase.setOnline();
+
+              ODistributedServerLog.warn(this, getLocalNodeName(), null, DIRECTION.NONE, "database %s is online", databaseName);
+
+            } catch (IOException e) {
+              ODistributedServerLog.warn(this, getLocalNodeName(), null, DIRECTION.IN,
+                  "error on copying database '%s' on local server", e, databaseName);
+            }
+          }
+        }
+      }
+    }
+  }
+
+  @Override
+  protected ODocument loadDatabaseConfiguration(final String iDatabaseName, final File file) {
+    // FIRST LOOK IN THE CLUSTER
+    if (hazelcastInstance != null) {
+      final ODocument cfg = (ODocument) getConfigurationMap().get(CONFIG_DATABASE_PREFIX + iDatabaseName);
+      if (cfg != null) {
+        ODistributedServerLog.info(this, getLocalNodeName(), null, DIRECTION.NONE,
+            "loaded database configuration from active cluster");
+
+        updateCachedDatabaseConfiguration(iDatabaseName, cfg);
+        return cfg;
+      }
+    }
+
+    // NO NODE IN CLUSTER, LOAD FROM FILE
+    return super.loadDatabaseConfiguration(iDatabaseName, file);
+  }
+}